/*
 Leaflet, a JavaScript library for mobile-friendly interactive maps. http://leafletjs.com
 (c) 2010-2013, Vladimir Agafonkin, CloudMade
*/
(function (window, document, undefined) {
var oldL = window.L,
    L = {};

L.version = '0.6-dev';

// define Leaflet for Node module pattern loaders, including Browserify
if (typeof module === 'object' && typeof module.exports === 'object') {
	module.exports = L;

// define Leaflet as an AMD module
} else if (typeof define === 'function' && define.amd) {
	define('leaflet', [], function () { return L; });
}

<<<<<<< HEAD
L.version = '0.5.1';
=======
// define Leaflet as a global L variable, saving the original L to restore later if needed

L.noConflict = function () {
	window.L = oldL;
	return this;
};

window.L = L;
>>>>>>> e5965aaa


/*
 * L.Util contains various utility functions used throughout Leaflet code.
 */

L.Util = {
	extend: function (dest) { // (Object[, Object, ...]) ->
		var sources = Array.prototype.slice.call(arguments, 1),
		    i, j, len, src;

		for (j = 0, len = sources.length; j < len; j++) {
			src = sources[j] || {};
			for (i in src) {
				if (src.hasOwnProperty(i)) {
					dest[i] = src[i];
				}
			}
		}
		return dest;
	},

	bind: function (fn, obj) { // (Function, Object) -> Function
		var args = arguments.length > 2 ? Array.prototype.slice.call(arguments, 2) : null;
		return function () {
			return fn.apply(obj, args || arguments);
		};
	},

	stamp: (function () {
		var lastId = 0,
		    key = '_leaflet_id';
		return function (obj) {
			obj[key] = obj[key] || ++lastId;
			return obj[key];
		};
	}()),

	invokeEach: function (obj, method, context) {
		var i, args;

		if (typeof obj === 'object') {
			args = Array.prototype.slice.call(arguments, 3);

			for (i in obj) {
				method.apply(context, [i, obj[i]].concat(args));
			}
			return true;
		}

		return false;
	},

	limitExecByInterval: function (fn, time, context) {
		var lock, execOnUnlock;

		return function wrapperFn() {
			var args = arguments;

			if (lock) {
				execOnUnlock = true;
				return;
			}

			lock = true;

			setTimeout(function () {
				lock = false;

				if (execOnUnlock) {
					wrapperFn.apply(context, args);
					execOnUnlock = false;
				}
			}, time);

			fn.apply(context, args);
		};
	},

	falseFn: function () {
		return false;
	},

	formatNum: function (num, digits) {
		var pow = Math.pow(10, digits || 5);
		return Math.round(num * pow) / pow;
	},

	trim: function (str) {
		return str.trim ? str.trim() : str.replace(/^\s+|\s+$/g, '');
	},

	splitWords: function (str) {
		return L.Util.trim(str).split(/\s+/);
	},

	setOptions: function (obj, options) {
		obj.options = L.extend({}, obj.options, options);
		return obj.options;
	},

	getParamString: function (obj, existingUrl) {
		var params = [];
		for (var i in obj) {
			params.push(encodeURIComponent(i) + '=' + encodeURIComponent(obj[i]));
		}
		return ((!existingUrl || existingUrl.indexOf('?') === -1) ? '?' : '&') + params.join('&');
	},

	template: function (str, data) {
		return str.replace(/\{ *([\w_]+) *\}/g, function (str, key) {
			var value = data[key];
			if (value === undefined) {
				throw new Error('No value provided for variable ' + str);
			} else if (typeof value === 'function') {
				value = value(data);
			}
			return value;
		});
	},

	isArray: function (obj) {
		return (Object.prototype.toString.call(obj) === '[object Array]');
	},

	emptyImageUrl: 'data:image/gif;base64,R0lGODlhAQABAAD/ACwAAAAAAQABAAACADs='
};

(function () {

	// inspired by http://paulirish.com/2011/requestanimationframe-for-smart-animating/

	function getPrefixed(name) {
		var i, fn,
		    prefixes = ['webkit', 'moz', 'o', 'ms'];

		for (i = 0; i < prefixes.length && !fn; i++) {
			fn = window[prefixes[i] + name];
		}

		return fn;
	}

	var lastTime = 0;

	function timeoutDefer(fn) {
		var time = +new Date(),
		    timeToCall = Math.max(0, 16 - (time - lastTime));

		lastTime = time + timeToCall;
		return window.setTimeout(fn, timeToCall);
	}

	var requestFn = window.requestAnimationFrame ||
	        getPrefixed('RequestAnimationFrame') || timeoutDefer;

	var cancelFn = window.cancelAnimationFrame ||
	        getPrefixed('CancelAnimationFrame') ||
	        getPrefixed('CancelRequestAnimationFrame') ||
	        function (id) { window.clearTimeout(id); };


	L.Util.requestAnimFrame = function (fn, context, immediate, element) {
		fn = L.bind(fn, context);

		if (immediate && requestFn === timeoutDefer) {
			fn();
		} else {
			return requestFn.call(window, fn, element);
		}
	};

	L.Util.cancelAnimFrame = function (id) {
		if (id) {
			cancelFn.call(window, id);
		}
	};

}());

// shortcuts for most used utility functions
L.extend = L.Util.extend;
L.bind = L.Util.bind;
L.stamp = L.Util.stamp;
L.setOptions = L.Util.setOptions;


/*
 * L.Class powers the OOP facilities of the library.
 * Thanks to John Resig and Dean Edwards for inspiration!
 */

L.Class = function () {};

L.Class.extend = function (props) {

	// extended class with the new prototype
	var NewClass = function () {

		// call the constructor
		if (this.initialize) {
			this.initialize.apply(this, arguments);
		}

		// call all constructor hooks
		if (this._initHooks) {
			this.callInitHooks();
		}
	};

	// instantiate class without calling constructor
	var F = function () {};
	F.prototype = this.prototype;

	var proto = new F();
	proto.constructor = NewClass;

	NewClass.prototype = proto;

	//inherit parent's statics
	for (var i in this) {
		if (this.hasOwnProperty(i) && i !== 'prototype') {
			NewClass[i] = this[i];
		}
	}

	// mix static properties into the class
	if (props.statics) {
		L.extend(NewClass, props.statics);
		delete props.statics;
	}

	// mix includes into the prototype
	if (props.includes) {
		L.Util.extend.apply(null, [proto].concat(props.includes));
		delete props.includes;
	}

	// merge options
	if (props.options && proto.options) {
		props.options = L.extend({}, proto.options, props.options);
	}

	// mix given properties into the prototype
	L.extend(proto, props);

	proto._initHooks = [];

	var parent = this;
	// jshint camelcase: false
	NewClass.__super__ = parent.prototype;

	// add method for calling all hooks
	proto.callInitHooks = function () {

		if (this._initHooksCalled) { return; }

		if (parent.prototype.callInitHooks) {
			parent.prototype.callInitHooks.call(this);
		}

		this._initHooksCalled = true;

		for (var i = 0, len = proto._initHooks.length; i < len; i++) {
			proto._initHooks[i].call(this);
		}
	};

	return NewClass;
};


// method for adding properties to prototype
L.Class.include = function (props) {
	L.extend(this.prototype, props);
};

// merge new default options to the Class
L.Class.mergeOptions = function (options) {
	L.extend(this.prototype.options, options);
};

// add a constructor hook
L.Class.addInitHook = function (fn) { // (Function) || (String, args...)
	var args = Array.prototype.slice.call(arguments, 1);

	var init = typeof fn === 'function' ? fn : function () {
		this[fn].apply(this, args);
	};

	this.prototype._initHooks = this.prototype._initHooks || [];
	this.prototype._initHooks.push(init);
};


/*
 * L.Mixin.Events is used to add custom events functionality to Leaflet classes.
 */

var eventsKey = '_leaflet_events';

L.Mixin = {};

L.Mixin.Events = {

	addEventListener: function (types, fn, context) { // (String, Function[, Object]) or (Object[, Object])

		// types can be a map of types/handlers
		if (L.Util.invokeEach(types, this.addEventListener, this, fn, context)) { return this; }

		var events = this[eventsKey] = this[eventsKey] || {},
		    contextId = context && L.stamp(context),
		    i, len, event, type, indexKey, indexLenKey, typeIndex;

		// types can be a string of space-separated words
		types = L.Util.splitWords(types);

		for (i = 0, len = types.length; i < len; i++) {
			event = {
				action: fn,
				context: context || this
			};
			type = types[i];

			if (context) {
				// store listeners of a particular context in a separate hash (if it has an id)
				// gives a major performance boost when removing thousands of map layers

				indexKey = type + '_idx';
				indexLenKey = indexKey + '_len';

				typeIndex = events[indexKey] = events[indexKey] || {};

				if (!typeIndex[contextId]) {
					typeIndex[contextId] = [];

					// keep track of the number of keys in the index to quickly check if it's empty
					events[indexLenKey] = (events[indexLenKey] || 0) + 1;
				}

				typeIndex[contextId].push(event);


			} else {
				events[type] = events[type] || [];
				events[type].push(event);
			}
		}

		return this;
	},

	hasEventListeners: function (type) { // (String) -> Boolean
		var events = this[eventsKey];
		return !!events && ((type in events && events[type].length > 0) ||
		                    (type + '_idx' in events && events[type + '_idx_len'] > 0));
	},

	removeEventListener: function (types, fn, context) { // ([String, Function, Object]) or (Object[, Object])

		if (!this[eventsKey]) {
			return this;
		}

		if (!types) {
			return this.clearAllEventListeners();
		}

		if (L.Util.invokeEach(types, this.removeEventListener, this, fn, context)) { return this; }

		var events = this[eventsKey],
		    contextId = context && L.stamp(context),
		    i, len, type, listeners, j, indexKey, indexLenKey, typeIndex, removed;

		types = L.Util.splitWords(types);

		for (i = 0, len = types.length; i < len; i++) {
			type = types[i];
			indexKey = type + '_idx';
			indexLenKey = indexKey + '_len';

			typeIndex = events[indexKey];

			if (!fn) {
				// clear all listeners for a type if function isn't specified
				delete events[type];
				delete events[indexKey];

			} else {
				listeners = context && typeIndex ? typeIndex[contextId] : events[type];

				if (listeners) {
					for (j = listeners.length - 1; j >= 0; j--) {
						if ((listeners[j].action === fn) && (!context || (listeners[j].context === context))) {
							removed = listeners.splice(j, 1);
							// set the old action to a no-op, because it is possible
							// that the listener is being iterated over as part of a dispatch
							removed[0].action = L.Util.falseFn;
						}
					}

					if (context && typeIndex && (listeners.length === 0)) {
						delete typeIndex[contextId];
						events[indexLenKey]--;
					}
				}
			}
		}

		return this;
	},

	clearAllEventListeners: function () {
		delete this[eventsKey];
		return this;
	},

	fireEvent: function (type, data) { // (String[, Object])
		if (!this.hasEventListeners(type)) {
			return this;
		}

		var event = L.Util.extend({}, data, { type: type, target: this });

		var events = this[eventsKey],
		    listeners, i, len, typeIndex, contextId;

		if (events[type]) {
			// make sure adding/removing listeners inside other listeners won't cause infinite loop
			listeners = events[type].slice();

			for (i = 0, len = listeners.length; i < len; i++) {
				listeners[i].action.call(listeners[i].context || this, event);
			}
		}

		// fire event for the context-indexed listeners as well
		typeIndex = events[type + '_idx'];

		for (contextId in typeIndex) {
			listeners = typeIndex[contextId].slice();

			if (listeners) {
				for (i = 0, len = listeners.length; i < len; i++) {
					listeners[i].action.call(listeners[i].context || this, event);
				}
			}
		}

		return this;
	},

	addOneTimeEventListener: function (types, fn, context) {

		if (L.Util.invokeEach(types, this.addOneTimeEventListener, this, fn, context)) { return this; }

		var handler = L.bind(function () {
			this
			    .removeEventListener(types, fn, context)
			    .removeEventListener(types, handler, context);
		}, this);

		return this
		    .addEventListener(types, fn, context)
		    .addEventListener(types, handler, context);
	}
};

L.Mixin.Events.on = L.Mixin.Events.addEventListener;
L.Mixin.Events.off = L.Mixin.Events.removeEventListener;
L.Mixin.Events.once = L.Mixin.Events.addOneTimeEventListener;
L.Mixin.Events.fire = L.Mixin.Events.fireEvent;


/*
 * L.Browser handles different browser and feature detections for internal Leaflet use.
 */

(function () {

	var ie = !!window.ActiveXObject,
	    ie6 = ie && !window.XMLHttpRequest,
	    ie7 = ie && !document.querySelector,
		ielt9 = ie && !document.addEventListener,

	    // terrible browser detection to work around Safari / iOS / Android browser bugs
	    ua = navigator.userAgent.toLowerCase(),
	    webkit = ua.indexOf('webkit') !== -1,
	    chrome = ua.indexOf('chrome') !== -1,
	    phantomjs = ua.indexOf('phantom') !== -1,
	    android = ua.indexOf('android') !== -1,
	    android23 = ua.search('android [23]') !== -1,

	    mobile = typeof orientation !== undefined + '',
	    msTouch = window.navigator && window.navigator.msPointerEnabled &&
	              window.navigator.msMaxTouchPoints,
	    retina = ('devicePixelRatio' in window && window.devicePixelRatio > 1) ||
	             ('matchMedia' in window && window.matchMedia('(min-resolution:144dpi)') &&
	              window.matchMedia('(min-resolution:144dpi)').matches),

	    doc = document.documentElement,
	    ie3d = ie && ('transition' in doc.style),
	    webkit3d = ('WebKitCSSMatrix' in window) && ('m11' in new window.WebKitCSSMatrix()),
	    gecko3d = 'MozPerspective' in doc.style,
	    opera3d = 'OTransition' in doc.style,
	    any3d = !window.L_DISABLE_3D && (ie3d || webkit3d || gecko3d || opera3d) && !phantomjs;


	// PhantomJS has 'ontouchstart' in document.documentElement, but doesn't actually support touch.
	// https://github.com/Leaflet/Leaflet/pull/1434#issuecomment-13843151

	var touch = !window.L_NO_TOUCH && !phantomjs && (function () {

		var startName = 'ontouchstart';

		// IE10+ (We simulate these into touch* events in L.DomEvent and L.DomEvent.MsTouch) or WebKit, etc.
		if (msTouch || (startName in doc)) {
			return true;
		}

		// Firefox/Gecko
		var div = document.createElement('div'),
		    supported = false;

		if (!div.setAttribute) {
			return false;
		}
		div.setAttribute(startName, 'return;');

		if (typeof div[startName] === 'function') {
			supported = true;
		}

		div.removeAttribute(startName);
		div = null;

		return supported;
	}());


	L.Browser = {
		ie: ie,
		ie6: ie6,
		ie7: ie7,
		ielt9: ielt9,
		webkit: webkit,

		android: android,
		android23: android23,

		chrome: chrome,

		ie3d: ie3d,
		webkit3d: webkit3d,
		gecko3d: gecko3d,
		opera3d: opera3d,
		any3d: any3d,

		mobile: mobile,
		mobileWebkit: mobile && webkit,
		mobileWebkit3d: mobile && webkit3d,
		mobileOpera: mobile && window.opera,

		touch: touch,
		msTouch: msTouch,

		retina: retina
	};

}());


/*
 * L.Point represents a point with x and y coordinates.
 */

L.Point = function (/*Number*/ x, /*Number*/ y, /*Boolean*/ round) {
	this.x = (round ? Math.round(x) : x);
	this.y = (round ? Math.round(y) : y);
};

L.Point.prototype = {

	clone: function () {
		return new L.Point(this.x, this.y);
	},

	// non-destructive, returns a new point
	add: function (point) {
		return this.clone()._add(L.point(point));
	},

	// destructive, used directly for performance in situations where it's safe to modify existing point
	_add: function (point) {
		this.x += point.x;
		this.y += point.y;
		return this;
	},

	subtract: function (point) {
		return this.clone()._subtract(L.point(point));
	},

	_subtract: function (point) {
		this.x -= point.x;
		this.y -= point.y;
		return this;
	},

	divideBy: function (num) {
		return this.clone()._divideBy(num);
	},

	_divideBy: function (num) {
		this.x /= num;
		this.y /= num;
		return this;
	},

	multiplyBy: function (num) {
		return this.clone()._multiplyBy(num);
	},

	_multiplyBy: function (num) {
		this.x *= num;
		this.y *= num;
		return this;
	},

	round: function () {
		return this.clone()._round();
	},

	_round: function () {
		this.x = Math.round(this.x);
		this.y = Math.round(this.y);
		return this;
	},

	floor: function () {
		return this.clone()._floor();
	},

	_floor: function () {
		this.x = Math.floor(this.x);
		this.y = Math.floor(this.y);
		return this;
	},

	distanceTo: function (point) {
		point = L.point(point);

		var x = point.x - this.x,
		    y = point.y - this.y;

		return Math.sqrt(x * x + y * y);
	},

	equals: function (point) {
		point = L.point(point);

		return point.x === this.x &&
		       point.y === this.y;
	},

	contains: function (point) {
		point = L.point(point);

		return Math.abs(point.x) <= Math.abs(this.x) &&
		       Math.abs(point.y) <= Math.abs(this.y);
	},

	toString: function () {
		return 'Point(' +
		        L.Util.formatNum(this.x) + ', ' +
		        L.Util.formatNum(this.y) + ')';
	}
};

L.point = function (x, y, round) {
	if (x instanceof L.Point) {
		return x;
	}
	if (L.Util.isArray(x)) {
		return new L.Point(x[0], x[1]);
	}
	if (x === undefined || x === null) {
		return x;
	}
	return new L.Point(x, y, round);
};


/*
 * L.Bounds represents a rectangular area on the screen in pixel coordinates.
 */

L.Bounds = function (a, b) { //(Point, Point) or Point[]
	if (!a) { return; }

	var points = b ? [a, b] : a;

	for (var i = 0, len = points.length; i < len; i++) {
		this.extend(points[i]);
	}
};

L.Bounds.prototype = {
	// extend the bounds to contain the given point
	extend: function (point) { // (Point)
		point = L.point(point);

		if (!this.min && !this.max) {
			this.min = point.clone();
			this.max = point.clone();
		} else {
			this.min.x = Math.min(point.x, this.min.x);
			this.max.x = Math.max(point.x, this.max.x);
			this.min.y = Math.min(point.y, this.min.y);
			this.max.y = Math.max(point.y, this.max.y);
		}
		return this;
	},

	getCenter: function (round) { // (Boolean) -> Point
		return new L.Point(
		        (this.min.x + this.max.x) / 2,
		        (this.min.y + this.max.y) / 2, round);
	},

	getBottomLeft: function () { // -> Point
		return new L.Point(this.min.x, this.max.y);
	},

	getTopRight: function () { // -> Point
		return new L.Point(this.max.x, this.min.y);
	},

	getSize: function () {
		return this.max.subtract(this.min);
	},

	contains: function (obj) { // (Bounds) or (Point) -> Boolean
		var min, max;

		if (typeof obj[0] === 'number' || obj instanceof L.Point) {
			obj = L.point(obj);
		} else {
			obj = L.bounds(obj);
		}

		if (obj instanceof L.Bounds) {
			min = obj.min;
			max = obj.max;
		} else {
			min = max = obj;
		}

		return (min.x >= this.min.x) &&
		       (max.x <= this.max.x) &&
		       (min.y >= this.min.y) &&
		       (max.y <= this.max.y);
	},

	intersects: function (bounds) { // (Bounds) -> Boolean
		bounds = L.bounds(bounds);

		var min = this.min,
		    max = this.max,
		    min2 = bounds.min,
		    max2 = bounds.max,
		    xIntersects = (max2.x >= min.x) && (min2.x <= max.x),
		    yIntersects = (max2.y >= min.y) && (min2.y <= max.y);

		return xIntersects && yIntersects;
	},

	isValid: function () {
		return !!(this.min && this.max);
	}
};

L.bounds = function (a, b) { // (Bounds) or (Point, Point) or (Point[])
	if (!a || a instanceof L.Bounds) {
		return a;
	}
	return new L.Bounds(a, b);
};


/*
 * L.Transformation is an utility class to perform simple point transformations through a 2d-matrix.
 */

L.Transformation = function (a, b, c, d) {
	this._a = a;
	this._b = b;
	this._c = c;
	this._d = d;
};

L.Transformation.prototype = {
	transform: function (point, scale) { // (Point, Number) -> Point
		return this._transform(point.clone(), scale);
	},

	// destructive transform (faster)
	_transform: function (point, scale) {
		scale = scale || 1;
		point.x = scale * (this._a * point.x + this._b);
		point.y = scale * (this._c * point.y + this._d);
		return point;
	},

	untransform: function (point, scale) {
		scale = scale || 1;
		return new L.Point(
		        (point.x / scale - this._b) / this._a,
		        (point.y / scale - this._d) / this._c);
	}
};


/*
 * L.DomUtil contains various utility functions for working with DOM.
 */

L.DomUtil = {
	get: function (id) {
		return (typeof id === 'string' ? document.getElementById(id) : id);
	},

	getStyle: function (el, style) {

		var value = el.style[style];

		if (!value && el.currentStyle) {
			value = el.currentStyle[style];
		}

		if ((!value || value === 'auto') && document.defaultView) {
			var css = document.defaultView.getComputedStyle(el, null);
			value = css ? css[style] : null;
		}

		return value === 'auto' ? null : value;
	},

	getViewportOffset: function (element) {

		var top = 0,
		    left = 0,
		    el = element,
		    docBody = document.body,
		    docEl = document.documentElement,
		    pos,
		    ie7 = L.Browser.ie7;

		do {
			top  += el.offsetTop  || 0;
			left += el.offsetLeft || 0;

			//add borders
			top += parseInt(L.DomUtil.getStyle(el, 'borderTopWidth'), 10) || 0;
			left += parseInt(L.DomUtil.getStyle(el, 'borderLeftWidth'), 10) || 0;

			pos = L.DomUtil.getStyle(el, 'position');

			if (el.offsetParent === docBody && pos === 'absolute') { break; }

			if (pos === 'fixed') {
				top  += docBody.scrollTop  || docEl.scrollTop  || 0;
				left += docBody.scrollLeft || docEl.scrollLeft || 0;
				break;
			}

			if (pos === 'relative' && !el.offsetLeft) {
				var width = L.DomUtil.getStyle(el, 'width'),
				    maxWidth = L.DomUtil.getStyle(el, 'max-width');

				if (width !== 'none' || maxWidth !== 'none') {
					var r = el.getBoundingClientRect();
					left += r.left + el.clientLeft;
				}

				break;
			}

			el = el.offsetParent;

		} while (el);

		el = element;

		do {
			if (el === docBody) { break; }

			top  -= el.scrollTop  || 0;
			left -= el.scrollLeft || 0;

			// webkit (and ie <= 7) handles RTL scrollLeft different to everyone else
			// https://code.google.com/p/closure-library/source/browse/trunk/closure/goog/style/bidi.js
			if (!L.DomUtil.documentIsLtr() && (L.Browser.webkit || ie7)) {
				left += el.scrollWidth - el.clientWidth;

				// ie7 shows the scrollbar by default and provides clientWidth counting it, so we
				// need to add it back in if it is visible; scrollbar is on the left as we are RTL
				if (ie7 && L.DomUtil.getStyle(el, 'overflow-y') !== 'hidden' &&
				           L.DomUtil.getStyle(el, 'overflow') !== 'hidden') {
					left += 17;
				}
			}

			el = el.parentNode;
		} while (el);

		return new L.Point(left, top);
	},

	documentIsLtr: function () {
		if (!L.DomUtil._docIsLtrCached) {
			L.DomUtil._docIsLtrCached = true;
			L.DomUtil._docIsLtr = L.DomUtil.getStyle(document.body, 'direction') === 'ltr';
		}
		return L.DomUtil._docIsLtr;
	},

	create: function (tagName, className, container) {

		var el = document.createElement(tagName);
		el.className = className;

		if (container) {
			container.appendChild(el);
		}

		return el;
	},

	disableTextSelection: function () {
		if (document.selection && document.selection.empty) {
			document.selection.empty();
		}
		if (!this._onselectstart) {
			this._onselectstart = document.onselectstart || null;
			document.onselectstart = L.Util.falseFn;
		}
	},

	enableTextSelection: function () {
		if (document.onselectstart === L.Util.falseFn) {
			document.onselectstart = this._onselectstart;
			this._onselectstart = null;
		}
	},

	hasClass: function (el, name) {
		return (el.className.length > 0) &&
		        new RegExp('(^|\\s)' + name + '(\\s|$)').test(el.className);
	},

	addClass: function (el, name) {
		if (!L.DomUtil.hasClass(el, name)) {
			el.className += (el.className ? ' ' : '') + name;
		}
	},

	removeClass: function (el, name) {
		el.className = L.Util.trim((' ' + el.className + ' ').replace(' ' + name + ' ', ' '));
	},

	setOpacity: function (el, value) {

		if ('opacity' in el.style) {
			el.style.opacity = value;

		} else if ('filter' in el.style) {

			var filter = false,
			    filterName = 'DXImageTransform.Microsoft.Alpha';

			// filters collection throws an error if we try to retrieve a filter that doesn't exist
			try {
				filter = el.filters.item(filterName);
			} catch (e) {
				// don't set opacity to 1 if we haven't already set an opacity,
				// it isn't needed and breaks transparent pngs.
				if (value === 1) { return; }
			}

			value = Math.round(value * 100);

			if (filter) {
				filter.Enabled = (value !== 100);
				filter.Opacity = value;
			} else {
				el.style.filter += ' progid:' + filterName + '(opacity=' + value + ')';
			}
		}
	},

	testProp: function (props) {

		var style = document.documentElement.style;

		for (var i = 0; i < props.length; i++) {
			if (props[i] in style) {
				return props[i];
			}
		}
		return false;
	},

	getTranslateString: function (point) {
		// on WebKit browsers (Chrome/Safari/iOS Safari/Android) using translate3d instead of translate
		// makes animation smoother as it ensures HW accel is used. Firefox 13 doesn't care
		// (same speed either way), Opera 12 doesn't support translate3d

		var is3d = L.Browser.webkit3d,
		    open = 'translate' + (is3d ? '3d' : '') + '(',
		    close = (is3d ? ',0' : '') + ')';

		return open + point.x + 'px,' + point.y + 'px' + close;
	},

	getScaleString: function (scale, origin) {

		var preTranslateStr = L.DomUtil.getTranslateString(origin.add(origin.multiplyBy(-1 * scale))),
		    scaleStr = ' scale(' + scale + ') ';

		return preTranslateStr + scaleStr;
	},

	setPosition: function (el, point, disable3D) { // (HTMLElement, Point[, Boolean])

		// jshint camelcase: false
		el._leaflet_pos = point;

		if (!disable3D && L.Browser.any3d) {
			el.style[L.DomUtil.TRANSFORM] =  L.DomUtil.getTranslateString(point);

			// workaround for Android 2/3 stability (https://github.com/CloudMade/Leaflet/issues/69)
			if (L.Browser.mobileWebkit3d) {
				el.style.WebkitBackfaceVisibility = 'hidden';
			}
		} else {
			el.style.left = point.x + 'px';
			el.style.top = point.y + 'px';
		}
	},

	getPosition: function (el) {
		// this method is only used for elements previously positioned using setPosition,
		// so it's safe to cache the position for performance

		// jshint camelcase: false
		return el._leaflet_pos;
	}
};


// prefix style property names

L.DomUtil.TRANSFORM = L.DomUtil.testProp(
        ['transform', 'WebkitTransform', 'OTransform', 'MozTransform', 'msTransform']);

// webkitTransition comes first because some browser versions that drop vendor prefix don't do
// the same for the transitionend event, in particular the Android 4.1 stock browser

L.DomUtil.TRANSITION = L.DomUtil.testProp(
        ['webkitTransition', 'transition', 'OTransition', 'MozTransition', 'msTransition']);

L.DomUtil.TRANSITION_END =
        L.DomUtil.TRANSITION === 'webkitTransition' || L.DomUtil.TRANSITION === 'OTransition' ?
        L.DomUtil.TRANSITION + 'End' : 'transitionend';


/*
 * L.LatLng represents a geographical point with latitude and longitude coordinates.
 */

L.LatLng = function (rawLat, rawLng) { // (Number, Number)
	var lat = parseFloat(rawLat),
	    lng = parseFloat(rawLng);

	if (isNaN(lat) || isNaN(lng)) {
		throw new Error('Invalid LatLng object: (' + rawLat + ', ' + rawLng + ')');
	}

	this.lat = lat;
	this.lng = lng;
};

L.extend(L.LatLng, {
	DEG_TO_RAD: Math.PI / 180,
	RAD_TO_DEG: 180 / Math.PI,
	MAX_MARGIN: 1.0E-9 // max margin of error for the "equals" check
});

L.LatLng.prototype = {
	equals: function (obj) { // (LatLng) -> Boolean
		if (!obj) { return false; }

		obj = L.latLng(obj);

		var margin = Math.max(
		        Math.abs(this.lat - obj.lat),
		        Math.abs(this.lng - obj.lng));

		return margin <= L.LatLng.MAX_MARGIN;
	},

	toString: function (precision) { // (Number) -> String
		return 'LatLng(' +
		        L.Util.formatNum(this.lat, precision) + ', ' +
		        L.Util.formatNum(this.lng, precision) + ')';
	},

	// Haversine distance formula, see http://en.wikipedia.org/wiki/Haversine_formula
	// TODO move to projection code, LatLng shouldn't know about Earth
	distanceTo: function (other) { // (LatLng) -> Number
		other = L.latLng(other);

		var R = 6378137, // earth radius in meters
		    d2r = L.LatLng.DEG_TO_RAD,
		    dLat = (other.lat - this.lat) * d2r,
		    dLon = (other.lng - this.lng) * d2r,
		    lat1 = this.lat * d2r,
		    lat2 = other.lat * d2r,
		    sin1 = Math.sin(dLat / 2),
		    sin2 = Math.sin(dLon / 2);

		var a = sin1 * sin1 + sin2 * sin2 * Math.cos(lat1) * Math.cos(lat2);

		return R * 2 * Math.atan2(Math.sqrt(a), Math.sqrt(1 - a));
	},

	wrap: function (a, b) { // (Number, Number) -> LatLng
		var lng = this.lng;

		a = a || -180;
		b = b ||  180;

		lng = (lng + b) % (b - a) + (lng < a || lng === b ? b : a);

		return new L.LatLng(this.lat, lng);
	}
};

L.latLng = function (a, b) { // (LatLng) or ([Number, Number]) or (Number, Number)
	if (a instanceof L.LatLng) {
		return a;
	}
	if (L.Util.isArray(a)) {
		return new L.LatLng(a[0], a[1]);
	}
	if (a === undefined || a === null) {
		return a;
	}
	if (typeof a === 'object' && 'lat' in a) {
		return new L.LatLng(a.lat, 'lng' in a ? a.lng : a.lon);
	}
	return new L.LatLng(a, b);
};



/*
 * L.LatLngBounds represents a rectangular area on the map in geographical coordinates.
 */

L.LatLngBounds = function (southWest, northEast) { // (LatLng, LatLng) or (LatLng[])
	if (!southWest) { return; }

	var latlngs = northEast ? [southWest, northEast] : southWest;

	for (var i = 0, len = latlngs.length; i < len; i++) {
		this.extend(latlngs[i]);
	}
};

L.LatLngBounds.prototype = {
	// extend the bounds to contain the given point or bounds
	extend: function (obj) { // (LatLng) or (LatLngBounds)
		if (!obj) { return this; }

		if (typeof obj[0] === 'number' || typeof obj[0] === 'string' || obj instanceof L.LatLng) {
			obj = L.latLng(obj);
		} else {
			obj = L.latLngBounds(obj);
		}

		if (obj instanceof L.LatLng) {
			if (!this._southWest && !this._northEast) {
				this._southWest = new L.LatLng(obj.lat, obj.lng);
				this._northEast = new L.LatLng(obj.lat, obj.lng);
			} else {
				this._southWest.lat = Math.min(obj.lat, this._southWest.lat);
				this._southWest.lng = Math.min(obj.lng, this._southWest.lng);

				this._northEast.lat = Math.max(obj.lat, this._northEast.lat);
				this._northEast.lng = Math.max(obj.lng, this._northEast.lng);
			}
		} else if (obj instanceof L.LatLngBounds) {
			this.extend(obj._southWest);
			this.extend(obj._northEast);
		}
		return this;
	},

	// extend the bounds by a percentage
	pad: function (bufferRatio) { // (Number) -> LatLngBounds
		var sw = this._southWest,
		    ne = this._northEast,
		    heightBuffer = Math.abs(sw.lat - ne.lat) * bufferRatio,
		    widthBuffer = Math.abs(sw.lng - ne.lng) * bufferRatio;

		return new L.LatLngBounds(
		        new L.LatLng(sw.lat - heightBuffer, sw.lng - widthBuffer),
		        new L.LatLng(ne.lat + heightBuffer, ne.lng + widthBuffer));
	},

	getCenter: function () { // -> LatLng
		return new L.LatLng(
		        (this._southWest.lat + this._northEast.lat) / 2,
		        (this._southWest.lng + this._northEast.lng) / 2);
	},

	getSouthWest: function () {
		return this._southWest;
	},

	getNorthEast: function () {
		return this._northEast;
	},

	getNorthWest: function () {
		return new L.LatLng(this.getNorth(), this.getWest());
	},

	getSouthEast: function () {
		return new L.LatLng(this.getSouth(), this.getEast());
	},

	getWest: function () {
		return this._southWest.lng;
	},

	getSouth: function () {
		return this._southWest.lat;
	},

	getEast: function () {
		return this._northEast.lng;
	},

	getNorth: function () {
		return this._northEast.lat;
	},

	contains: function (obj) { // (LatLngBounds) or (LatLng) -> Boolean
		if (typeof obj[0] === 'number' || obj instanceof L.LatLng) {
			obj = L.latLng(obj);
		} else {
			obj = L.latLngBounds(obj);
		}

		var sw = this._southWest,
		    ne = this._northEast,
		    sw2, ne2;

		if (obj instanceof L.LatLngBounds) {
			sw2 = obj.getSouthWest();
			ne2 = obj.getNorthEast();
		} else {
			sw2 = ne2 = obj;
		}

		return (sw2.lat >= sw.lat) && (ne2.lat <= ne.lat) &&
		       (sw2.lng >= sw.lng) && (ne2.lng <= ne.lng);
	},

	intersects: function (bounds) { // (LatLngBounds)
		bounds = L.latLngBounds(bounds);

		var sw = this._southWest,
		    ne = this._northEast,
		    sw2 = bounds.getSouthWest(),
		    ne2 = bounds.getNorthEast(),

		    latIntersects = (ne2.lat >= sw.lat) && (sw2.lat <= ne.lat),
		    lngIntersects = (ne2.lng >= sw.lng) && (sw2.lng <= ne.lng);

		return latIntersects && lngIntersects;
	},

	toBBoxString: function () {
		return [this.getWest(), this.getSouth(), this.getEast(), this.getNorth()].join(',');
	},

	equals: function (bounds) { // (LatLngBounds)
		if (!bounds) { return false; }

		bounds = L.latLngBounds(bounds);

		return this._southWest.equals(bounds.getSouthWest()) &&
		       this._northEast.equals(bounds.getNorthEast());
	},

	isValid: function () {
		return !!(this._southWest && this._northEast);
	}
};

//TODO International date line?

L.latLngBounds = function (a, b) { // (LatLngBounds) or (LatLng, LatLng)
	if (!a || a instanceof L.LatLngBounds) {
		return a;
	}
	return new L.LatLngBounds(a, b);
};


/*
 * L.Projection contains various geographical projections used by CRS classes.
 */

L.Projection = {};


/*
 * Spherical Mercator is the most popular map projection, used by EPSG:3857 CRS used by default.
 */

L.Projection.SphericalMercator = {
	MAX_LATITUDE: 85.0511287798,

	project: function (latlng) { // (LatLng) -> Point
		var d = L.LatLng.DEG_TO_RAD,
		    max = this.MAX_LATITUDE,
		    lat = Math.max(Math.min(max, latlng.lat), -max),
		    x = latlng.lng * d,
		    y = lat * d;

		y = Math.log(Math.tan((Math.PI / 4) + (y / 2)));

		return new L.Point(x, y);
	},

	unproject: function (point) { // (Point, Boolean) -> LatLng
		var d = L.LatLng.RAD_TO_DEG,
		    lng = point.x * d,
		    lat = (2 * Math.atan(Math.exp(point.y)) - (Math.PI / 2)) * d;

		return new L.LatLng(lat, lng);
	}
};


/*
 * Simple equirectangular (Plate Carree) projection, used by CRS like EPSG:4326 and Simple.
 */

L.Projection.LonLat = {
	project: function (latlng) {
		return new L.Point(latlng.lng, latlng.lat);
	},

	unproject: function (point) {
		return new L.LatLng(point.y, point.x);
	}
};


/*
 * L.CRS is a base object for all defined CRS (Coordinate Reference Systems) in Leaflet.
 */

L.CRS = {
	latLngToPoint: function (latlng, zoom) { // (LatLng, Number) -> Point
		var projectedPoint = this.projection.project(latlng),
		    scale = this.scale(zoom);

		return this.transformation._transform(projectedPoint, scale);
	},

	pointToLatLng: function (point, zoom) { // (Point, Number[, Boolean]) -> LatLng
		var scale = this.scale(zoom),
		    untransformedPoint = this.transformation.untransform(point, scale);

		return this.projection.unproject(untransformedPoint);
	},

	project: function (latlng) {
		return this.projection.project(latlng);
	},

	scale: function (zoom) {
		return 256 * Math.pow(2, zoom);
	}
};


/*
 * A simple CRS that can be used for flat non-Earth maps like panoramas or game maps.
 */

L.CRS.Simple = L.extend({}, L.CRS, {
	projection: L.Projection.LonLat,
	transformation: new L.Transformation(1, 0, -1, 0),

	scale: function (zoom) {
		return Math.pow(2, zoom);
	}
});


/*
 * L.CRS.EPSG3857 (Spherical Mercator) is the most common CRS for web mapping
 * and is used by Leaflet by default.
 */

L.CRS.EPSG3857 = L.extend({}, L.CRS, {
	code: 'EPSG:3857',

	projection: L.Projection.SphericalMercator,
	transformation: new L.Transformation(0.5 / Math.PI, 0.5, -0.5 / Math.PI, 0.5),

	project: function (latlng) { // (LatLng) -> Point
		var projectedPoint = this.projection.project(latlng),
		    earthRadius = 6378137;
		return projectedPoint.multiplyBy(earthRadius);
	}
});

L.CRS.EPSG900913 = L.extend({}, L.CRS.EPSG3857, {
	code: 'EPSG:900913'
});


/*
 * L.CRS.EPSG4326 is a CRS popular among advanced GIS specialists.
 */

L.CRS.EPSG4326 = L.extend({}, L.CRS, {
	code: 'EPSG:4326',

	projection: L.Projection.LonLat,
	transformation: new L.Transformation(1 / 360, 0.5, -1 / 360, 0.5)
});


/*
 * L.Map is the central class of the API - it is used to create a map.
 */

L.Map = L.Class.extend({

	includes: L.Mixin.Events,

	options: {
		crs: L.CRS.EPSG3857,

		/*
		center: LatLng,
		zoom: Number,
		layers: Array,
		*/

		fadeAnimation: L.DomUtil.TRANSITION && !L.Browser.android23,
		trackResize: true,
		markerZoomAnimation: L.DomUtil.TRANSITION && L.Browser.any3d
	},

	initialize: function (id, options) { // (HTMLElement or String, Object)
		options = L.setOptions(this, options);

		this._initContainer(id);
		this._initLayout();
		this._initEvents();

		if (options.maxBounds) {
			this.setMaxBounds(options.maxBounds);
		}

		if (options.center && options.zoom !== undefined) {
			this.setView(L.latLng(options.center), options.zoom, {reset: true});
		}

		this._initLayers(options.layers);

		this._handlers = [];

		this.callInitHooks();
	},


	// public methods that modify map state

	// replaced by animation-powered implementation in Map.PanAnimation.js
	setView: function (center, zoom) {
		this._resetView(L.latLng(center), this._limitZoom(zoom));
		return this;
	},

	setZoom: function (zoom, options) {
		return this.setView(this.getCenter(), zoom, {zoom: options});
	},

	zoomIn: function (delta, options) {
		return this.setZoom(this._zoom + (delta || 1), options);
	},

	zoomOut: function (delta, options) {
		return this.setZoom(this._zoom - (delta || 1), options);
	},

	setZoomAround: function (latlng, zoom, options) {
		var scale = this.getZoomScale(zoom),
		    viewHalf = this.getSize().divideBy(2),
		    containerPoint = latlng instanceof L.Point ? latlng : this.latLngToContainerPoint(latlng),

		    centerOffset = containerPoint.subtract(viewHalf).multiplyBy(1 - 1 / scale),
		    newCenter = this.containerPointToLatLng(viewHalf.add(centerOffset));

		return this.setView(newCenter, zoom, {zoom: options});
	},

	fitBounds: function (bounds, options) {

		options = options || {};
		bounds = bounds.getBounds ? bounds.getBounds() : L.latLngBounds(bounds);

		var paddingTL = L.point(options.paddingTopLeft || options.padding || [0, 0]),
		    paddingBR = L.point(options.paddingBottomRight || options.padding || [0, 0]),

		    zoom = this.getBoundsZoom(bounds, false, paddingTL.add(paddingBR)),
		    paddingOffset = paddingBR.subtract(paddingTL).divideBy(2),

		    swPoint = this.project(bounds.getSouthWest(), zoom),
		    nePoint = this.project(bounds.getNorthEast(), zoom),
		    center = this.unproject(swPoint.add(nePoint).divideBy(2).add(paddingOffset), zoom);

		return this.setView(center, zoom, options);
	},

	fitWorld: function (options) {
		return this.fitBounds([[-90, -180], [90, 180]], options);
	},

	panTo: function (center, options) { // (LatLng)
		return this.setView(center, this._zoom, {pan: options});
	},

	panBy: function (offset) { // (Point)
		// replaced with animated panBy in Map.Animation.js
		this.fire('movestart');

		this._rawPanBy(L.point(offset));

		this.fire('move');
		return this.fire('moveend');
	},

	setMaxBounds: function (bounds) {
		bounds = L.latLngBounds(bounds);

		this.options.maxBounds = bounds;

		if (!bounds) {
			this._boundsMinZoom = null;
			return this;
		}

		var minZoom = this.getBoundsZoom(bounds, true);

		this._boundsMinZoom = minZoom;

		if (this._loaded) {
			if (this._zoom < minZoom) {
				this.setView(bounds.getCenter(), minZoom);
			} else {
				this.panInsideBounds(bounds);
			}
		}

		this.on('moveend', this._panInsideMaxBounds, this);

		return this;
	},

	panInsideBounds: function (bounds) {
		bounds = L.latLngBounds(bounds);

		var viewBounds = this.getPixelBounds(),
		    viewSw = viewBounds.getBottomLeft(),
		    viewNe = viewBounds.getTopRight(),
		    sw = this.project(bounds.getSouthWest()),
		    ne = this.project(bounds.getNorthEast()),
		    dx = 0,
		    dy = 0;

		if (viewNe.y < ne.y) { // north
			dy = Math.ceil(ne.y - viewNe.y);
		}
		if (viewNe.x > ne.x) { // east
			dx = Math.floor(ne.x - viewNe.x);
		}
		if (viewSw.y > sw.y) { // south
			dy = Math.floor(sw.y - viewSw.y);
		}
		if (viewSw.x < sw.x) { // west
			dx = Math.ceil(sw.x - viewSw.x);
		}

		if (dx || dy) {
			return this.panBy([dx, dy]);
		}

		return this;
	},

	addLayer: function (layer) {
		// TODO method is too big, refactor

		var id = L.stamp(layer);

		if (this._layers[id]) { return this; }

		this._layers[id] = layer;

		// TODO getMaxZoom, getMinZoom in ILayer (instead of options)
		if (layer.options && (!isNaN(layer.options.maxZoom) || !isNaN(layer.options.minZoom))) {
			this._zoomBoundLayers[id] = layer;
			this._updateZoomLevels();
		}

		// TODO looks ugly, refactor!!!
		if (this.options.zoomAnimation && L.TileLayer && (layer instanceof L.TileLayer)) {
			this._tileLayersNum++;
			this._tileLayersToLoad++;
			layer.on('load', this._onTileLayerLoad, this);
		}

		if (this._loaded) {
			this._layerAdd(layer);
		}

		return this;
	},

	removeLayer: function (layer) {
		var id = L.stamp(layer);

		if (!this._layers[id]) { return; }

		if (this._loaded) {
			layer.onRemove(this);
			this.fire('layerremove', {layer: layer});
		}

		delete this._layers[id];
		if (this._zoomBoundLayers[id]) {
			delete this._zoomBoundLayers[id];
			this._updateZoomLevels();
		}

		// TODO looks ugly, refactor
		if (this.options.zoomAnimation && L.TileLayer && (layer instanceof L.TileLayer)) {
			this._tileLayersNum--;
			this._tileLayersToLoad--;
			layer.off('load', this._onTileLayerLoad, this);
		}

		return this;
	},

	hasLayer: function (layer) {
		if (!layer) { return false; }

		return (L.stamp(layer) in this._layers);
	},

	eachLayer: function (method, context) {
		for (var i in this._layers) {
			method.call(context, this._layers[i]);
		}
		return this;
	},

	invalidateSize: function (animate) {
		var oldSize = this.getSize();

		this._sizeChanged = true;

		if (this.options.maxBounds) {
			this.setMaxBounds(this.options.maxBounds);
		}

		if (!this._loaded) { return this; }

		var newSize = this.getSize(),
		    offset = oldSize.subtract(newSize).divideBy(2).round();

		if ((offset.x !== 0) || (offset.y !== 0)) {
			if (animate === true) {
				this.panBy(offset);
			} else {
				this._rawPanBy(offset);

				this.fire('move');

				clearTimeout(this._sizeTimer);
				this._sizeTimer = setTimeout(L.bind(this.fire, this, 'moveend'), 200);
			}
			this.fire('resize', {
				oldSize: oldSize,
				newSize: newSize
			});
		}
		return this;
	},

	// TODO handler.addTo
	addHandler: function (name, HandlerClass) {
		if (!HandlerClass) { return; }

		var handler = this[name] = new HandlerClass(this);

		this._handlers.push(handler);

		if (this.options[name]) {
			handler.enable();
		}

		return this;
	},

	remove: function () {
		if (this._loaded) {
			this.fire('unload');
		}

		this._initEvents('off');

		delete this._container._leaflet;

		this._clearPanes();
		if (this._clearControlPos) {
			this._clearControlPos();
		}

		this._clearHandlers();

		return this;
	},


	// public methods for getting map state

	getCenter: function () { // (Boolean) -> LatLng
		this._checkIfLoaded();

		if (!this._moved()) {
			return this._initialCenter;
		}
		return this.layerPointToLatLng(this._getCenterLayerPoint());
	},

	getZoom: function () {
		return this._zoom;
	},

	getBounds: function () {
		var bounds = this.getPixelBounds(),
		    sw = this.unproject(bounds.getBottomLeft()),
		    ne = this.unproject(bounds.getTopRight());

		return new L.LatLngBounds(sw, ne);
	},

	getMinZoom: function () {
		var z1 = this.options.minZoom || 0,
		    z2 = this._layersMinZoom || 0,
		    z3 = this._boundsMinZoom || 0;

		return Math.max(z1, z2, z3);
	},

	getMaxZoom: function () {
		var z1 = this.options.maxZoom === undefined ? Infinity : this.options.maxZoom,
		    z2 = this._layersMaxZoom  === undefined ? Infinity : this._layersMaxZoom;

		return Math.min(z1, z2);
	},

	getBoundsZoom: function (bounds, inside, padding) { // (LatLngBounds[, Boolean, Point]) -> Number
		bounds = L.latLngBounds(bounds);

		var zoom = this.getMinZoom() - (inside ? 1 : 0),
		    maxZoom = this.getMaxZoom(),
		    size = this.getSize(),

		    nw = bounds.getNorthWest(),
		    se = bounds.getSouthEast(),

		    zoomNotFound = true,
		    boundsSize;

		padding = L.point(padding || [0, 0]);

		do {
			zoom++;
			boundsSize = this.project(se, zoom).subtract(this.project(nw, zoom)).add(padding);
			zoomNotFound = !inside ? size.contains(boundsSize) : boundsSize.x < size.x || boundsSize.y < size.y;

		} while (zoomNotFound && zoom <= maxZoom);

		if (zoomNotFound && inside) {
			return null;
		}

		return inside ? zoom : zoom - 1;
	},

	getSize: function () {
		if (!this._size || this._sizeChanged) {
			this._size = new L.Point(
				this._container.clientWidth,
				this._container.clientHeight);

			this._sizeChanged = false;
		}
		return this._size.clone();
	},

	getPixelBounds: function () {
		var topLeftPoint = this._getTopLeftPoint();
		return new L.Bounds(topLeftPoint, topLeftPoint.add(this.getSize()));
	},

	getPixelOrigin: function () {
		this._checkIfLoaded();
		return this._initialTopLeftPoint;
	},

	getPanes: function () {
		return this._panes;
	},

	getContainer: function () {
		return this._container;
	},


	// TODO replace with universal implementation after refactoring projections

	getZoomScale: function (toZoom) {
		var crs = this.options.crs;
		return crs.scale(toZoom) / crs.scale(this._zoom);
	},

	getScaleZoom: function (scale) {
		return this._zoom + (Math.log(scale) / Math.LN2);
	},


	// conversion methods

	project: function (latlng, zoom) { // (LatLng[, Number]) -> Point
		zoom = zoom === undefined ? this._zoom : zoom;
		return this.options.crs.latLngToPoint(L.latLng(latlng), zoom);
	},

	unproject: function (point, zoom) { // (Point[, Number]) -> LatLng
		zoom = zoom === undefined ? this._zoom : zoom;
		return this.options.crs.pointToLatLng(L.point(point), zoom);
	},

	layerPointToLatLng: function (point) { // (Point)
		var projectedPoint = L.point(point).add(this.getPixelOrigin());
		return this.unproject(projectedPoint);
	},

	latLngToLayerPoint: function (latlng) { // (LatLng)
		var projectedPoint = this.project(L.latLng(latlng))._round();
		return projectedPoint._subtract(this.getPixelOrigin());
	},

	containerPointToLayerPoint: function (point) { // (Point)
		return L.point(point).subtract(this._getMapPanePos());
	},

	layerPointToContainerPoint: function (point) { // (Point)
		return L.point(point).add(this._getMapPanePos());
	},

	containerPointToLatLng: function (point) {
		var layerPoint = this.containerPointToLayerPoint(L.point(point));
		return this.layerPointToLatLng(layerPoint);
	},

	latLngToContainerPoint: function (latlng) {
		return this.layerPointToContainerPoint(this.latLngToLayerPoint(L.latLng(latlng)));
	},

	mouseEventToContainerPoint: function (e) { // (MouseEvent)
		return L.DomEvent.getMousePosition(e, this._container);
	},

	mouseEventToLayerPoint: function (e) { // (MouseEvent)
		return this.containerPointToLayerPoint(this.mouseEventToContainerPoint(e));
	},

	mouseEventToLatLng: function (e) { // (MouseEvent)
		return this.layerPointToLatLng(this.mouseEventToLayerPoint(e));
	},


	// map initialization methods

	_initContainer: function (id) {
		var container = this._container = L.DomUtil.get(id);

		if (!container) {
			throw new Error('Map container not found.');
		} else if (container._leaflet) {
			throw new Error('Map container is already initialized.');
		}

		container._leaflet = true;
	},

	_initLayout: function () {
		var container = this._container;

		L.DomUtil.addClass(container, 'leaflet-container');

		if (L.Browser.touch) {
			L.DomUtil.addClass(container, 'leaflet-touch');
		}

		if (this.options.fadeAnimation) {
			L.DomUtil.addClass(container, 'leaflet-fade-anim');
		}

		var position = L.DomUtil.getStyle(container, 'position');

		if (position !== 'absolute' && position !== 'relative' && position !== 'fixed') {
			container.style.position = 'relative';
		}

		this._initPanes();

		if (this._initControlPos) {
			this._initControlPos();
		}
	},

	_initPanes: function () {
		var panes = this._panes = {};

		this._mapPane = panes.mapPane = this._createPane('leaflet-map-pane', this._container);

		this._tilePane = panes.tilePane = this._createPane('leaflet-tile-pane', this._mapPane);
		panes.objectsPane = this._createPane('leaflet-objects-pane', this._mapPane);
		panes.shadowPane = this._createPane('leaflet-shadow-pane');
		panes.overlayPane = this._createPane('leaflet-overlay-pane');
		panes.markerPane = this._createPane('leaflet-marker-pane');
		panes.popupPane = this._createPane('leaflet-popup-pane');

		var zoomHide = ' leaflet-zoom-hide';

		if (!this.options.markerZoomAnimation) {
			L.DomUtil.addClass(panes.markerPane, zoomHide);
			L.DomUtil.addClass(panes.shadowPane, zoomHide);
			L.DomUtil.addClass(panes.popupPane, zoomHide);
		}
	},

	_createPane: function (className, container) {
		return L.DomUtil.create('div', className, container || this._panes.objectsPane);
	},

	_clearPanes: function () {
		this._container.removeChild(this._mapPane);
	},

	_initLayers: function (layers) {
		layers = layers ? (L.Util.isArray(layers) ? layers : [layers]) : [];

		this._layers = {};
		this._zoomBoundLayers = {};
		this._tileLayersNum = 0;

		var i, len;

		for (i = 0, len = layers.length; i < len; i++) {
			this.addLayer(layers[i]);
		}
	},


	// private methods that modify map state

	_resetView: function (center, zoom, preserveMapOffset, afterZoomAnim) {

		var zoomChanged = (this._zoom !== zoom);

		if (!afterZoomAnim) {
			this.fire('movestart');

			if (zoomChanged) {
				this.fire('zoomstart');
			}
		}

		this._zoom = zoom;
		this._initialCenter = center;

		this._initialTopLeftPoint = this._getNewTopLeftPoint(center);

		if (!preserveMapOffset) {
			L.DomUtil.setPosition(this._mapPane, new L.Point(0, 0));
		} else {
			this._initialTopLeftPoint._add(this._getMapPanePos());
		}

		this._tileLayersToLoad = this._tileLayersNum;

		var loading = !this._loaded;
		this._loaded = true;

		if (loading) {
			this.fire('load');
			this.eachLayer(this._layerAdd, this);
		}

		this.fire('viewreset', {hard: !preserveMapOffset});

		this.fire('move');

		if (zoomChanged || afterZoomAnim) {
			this.fire('zoomend');
		}

		this.fire('moveend', {hard: !preserveMapOffset});
	},

	_rawPanBy: function (offset) {
		L.DomUtil.setPosition(this._mapPane, this._getMapPanePos().subtract(offset));
	},

	_getZoomSpan: function () {
		return this.getMaxZoom() - this.getMinZoom();
	},

	_updateZoomLevels: function () {
		var i,
			minZoom = Infinity,
			maxZoom = -Infinity,
			oldZoomSpan = this._getZoomSpan();

		for (i in this._zoomBoundLayers) {
			var layer = this._zoomBoundLayers[i];
			if (!isNaN(layer.options.minZoom)) {
				minZoom = Math.min(minZoom, layer.options.minZoom);
			}
			if (!isNaN(layer.options.maxZoom)) {
				maxZoom = Math.max(maxZoom, layer.options.maxZoom);
			}
		}

		if (i === undefined) { // we have no tilelayers
			this._layersMaxZoom = this._layersMinZoom = undefined;
		} else {
			this._layersMaxZoom = maxZoom;
			this._layersMinZoom = minZoom;
		}

		if (oldZoomSpan !== this._getZoomSpan()) {
			this.fire('zoomlevelschange');
		}
	},

	_panInsideMaxBounds: function () {
		this.panInsideBounds(this.options.maxBounds);
	},

	_checkIfLoaded: function () {
		if (!this._loaded) {
			throw new Error('Set map center and zoom first.');
		}
	},

	// map events

	_initEvents: function (onOff) {
		if (!L.DomEvent) { return; }

		onOff = onOff || 'on';

		L.DomEvent[onOff](this._container, 'click', this._onMouseClick, this);

		var events = ['dblclick', 'mousedown', 'mouseup', 'mouseenter',
		              'mouseleave', 'mousemove', 'contextmenu'],
		    i, len;

		for (i = 0, len = events.length; i < len; i++) {
			L.DomEvent[onOff](this._container, events[i], this._fireMouseEvent, this);
		}

		if (this.options.trackResize) {
			L.DomEvent[onOff](window, 'resize', this._onResize, this);
		}
	},

	_onResize: function () {
		L.Util.cancelAnimFrame(this._resizeRequest);
		this._resizeRequest = L.Util.requestAnimFrame(
		        this.invalidateSize, this, false, this._container);
	},

	_onMouseClick: function (e) {
		if (!this._loaded || (this.dragging && this.dragging.moved())) { return; }

		this.fire('preclick');
		this._fireMouseEvent(e);
	},

	_fireMouseEvent: function (e) {
		if (!this._loaded) { return; }

		var type = e.type;

		type = (type === 'mouseenter' ? 'mouseover' : (type === 'mouseleave' ? 'mouseout' : type));

		if (!this.hasEventListeners(type)) { return; }

		if (type === 'contextmenu') {
			L.DomEvent.preventDefault(e);
		}

		var containerPoint = this.mouseEventToContainerPoint(e),
		    layerPoint = this.containerPointToLayerPoint(containerPoint),
		    latlng = this.layerPointToLatLng(layerPoint);

		this.fire(type, {
			latlng: latlng,
			layerPoint: layerPoint,
			containerPoint: containerPoint,
			originalEvent: e
		});
	},

	_onTileLayerLoad: function () {
		this._tileLayersToLoad--;
		if (this._tileLayersNum && !this._tileLayersToLoad) {
			this.fire('tilelayersload');
		}
	},

	_clearHandlers: function () {
		for (var i = 0, len = this._handlers.length; i < len; i++) {
			this._handlers[i].disable();
		}
	},

	whenReady: function (callback, context) {
		if (this._loaded) {
			callback.call(context || this, this);
		} else {
			this.on('load', callback, context);
		}
		return this;
	},

	_layerAdd: function (layer) {
		layer.onAdd(this);
		this.fire('layeradd', {layer: layer});
	},


	// private methods for getting map state

	_getMapPanePos: function () {
		return L.DomUtil.getPosition(this._mapPane);
	},

	_moved: function () {
		var pos = this._getMapPanePos();
		return pos && !pos.equals([0, 0]);
	},

	_getTopLeftPoint: function () {
		return this.getPixelOrigin().subtract(this._getMapPanePos());
	},

	_getNewTopLeftPoint: function (center, zoom) {
		var viewHalf = this.getSize()._divideBy(2);
		// TODO round on display, not calculation to increase precision?
		return this.project(center, zoom)._subtract(viewHalf)._round();
	},

	_latLngToNewLayerPoint: function (latlng, newZoom, newCenter) {
		var topLeft = this._getNewTopLeftPoint(newCenter, newZoom).add(this._getMapPanePos());
		return this.project(latlng, newZoom)._subtract(topLeft);
	},

	// layer point of the current center
	_getCenterLayerPoint: function () {
		return this.containerPointToLayerPoint(this.getSize()._divideBy(2));
	},

	// offset of the specified place to the current center in pixels
	_getCenterOffset: function (latlng) {
		return this.latLngToLayerPoint(latlng).subtract(this._getCenterLayerPoint());
	},

	_limitZoom: function (zoom) {
		var min = this.getMinZoom(),
		    max = this.getMaxZoom();

		return Math.max(min, Math.min(max, zoom));
	}
});

L.map = function (id, options) {
	return new L.Map(id, options);
};


/*
 * Mercator projection that takes into account that the Earth is not a perfect sphere.
 * Less popular than spherical mercator; used by projections like EPSG:3395.
 */

L.Projection.Mercator = {
	MAX_LATITUDE: 85.0840591556,

	R_MINOR: 6356752.3142,
	R_MAJOR: 6378137,

	project: function (latlng) { // (LatLng) -> Point
		var d = L.LatLng.DEG_TO_RAD,
		    max = this.MAX_LATITUDE,
		    lat = Math.max(Math.min(max, latlng.lat), -max),
		    r = this.R_MAJOR,
		    r2 = this.R_MINOR,
		    x = latlng.lng * d * r,
		    y = lat * d,
		    tmp = r2 / r,
		    eccent = Math.sqrt(1.0 - tmp * tmp),
		    con = eccent * Math.sin(y);

		con = Math.pow((1 - con) / (1 + con), eccent * 0.5);

		var ts = Math.tan(0.5 * ((Math.PI * 0.5) - y)) / con;
		y = -r2 * Math.log(ts);

		return new L.Point(x, y);
	},

	unproject: function (point) { // (Point, Boolean) -> LatLng
		var d = L.LatLng.RAD_TO_DEG,
		    r = this.R_MAJOR,
		    r2 = this.R_MINOR,
		    lng = point.x * d / r,
		    tmp = r2 / r,
		    eccent = Math.sqrt(1 - (tmp * tmp)),
		    ts = Math.exp(- point.y / r2),
		    phi = (Math.PI / 2) - 2 * Math.atan(ts),
		    numIter = 15,
		    tol = 1e-7,
		    i = numIter,
		    dphi = 0.1,
		    con;

		while ((Math.abs(dphi) > tol) && (--i > 0)) {
			con = eccent * Math.sin(phi);
			dphi = (Math.PI / 2) - 2 * Math.atan(ts *
			            Math.pow((1.0 - con) / (1.0 + con), 0.5 * eccent)) - phi;
			phi += dphi;
		}

		return new L.LatLng(phi * d, lng);
	}
};



L.CRS.EPSG3395 = L.extend({}, L.CRS, {
	code: 'EPSG:3395',

	projection: L.Projection.Mercator,

	transformation: (function () {
		var m = L.Projection.Mercator,
		    r = m.R_MAJOR,
		    r2 = m.R_MINOR;

		return new L.Transformation(0.5 / (Math.PI * r), 0.5, -0.5 / (Math.PI * r2), 0.5);
	}())
});


/*
 * L.TileLayer is used for standard xyz-numbered tile layers.
 */

L.TileLayer = L.Class.extend({
	includes: L.Mixin.Events,

	options: {
		minZoom: 0,
		maxZoom: 18,
		tileSize: 256,
		subdomains: 'abc',
		errorTileUrl: '',
		attribution: '',
		zoomOffset: 0,
		opacity: 1,
		/* (undefined works too)
		zIndex: null,
		tms: false,
		continuousWorld: false,
		noWrap: false,
		zoomReverse: false,
		detectRetina: false,
		reuseTiles: false,
		bounds: false,
		*/
		unloadInvisibleTiles: L.Browser.mobile,
		updateWhenIdle: L.Browser.mobile
	},

	initialize: function (url, options) {
		options = L.setOptions(this, options);

		// detecting retina displays, adjusting tileSize and zoom levels
		if (options.detectRetina && L.Browser.retina && options.maxZoom > 0) {

			options.tileSize = Math.floor(options.tileSize / 2);
			options.zoomOffset++;

			if (options.minZoom > 0) {
				options.minZoom--;
			}
			this.options.maxZoom--;
		}

		if (options.bounds) {
			options.bounds = L.latLngBounds(options.bounds);
		}

		this._url = url;

		var subdomains = this.options.subdomains;

		if (typeof subdomains === 'string') {
			this.options.subdomains = subdomains.split('');
		}
	},

	onAdd: function (map) {
		this._map = map;
		this._animated = map.options.zoomAnimation && L.Browser.any3d;

		// create a container div for tiles
		this._initContainer();

		// create an image to clone for tiles
		this._createTileProto();

		// set up events
		map.on({
			'viewreset': this._reset,
			'moveend': this._update
		}, this);

		if (this._animated) {
			map.on({
				'zoomanim': this._animateZoom,
				'zoomend': this._endZoomAnim
			}, this);
		}

		if (!this.options.updateWhenIdle) {
			this._limitedUpdate = L.Util.limitExecByInterval(this._update, 150, this);
			map.on('move', this._limitedUpdate, this);
		}

		this._reset();
		this._update();
	},

	addTo: function (map) {
		map.addLayer(this);
		return this;
	},

	onRemove: function (map) {
		this._container.parentNode.removeChild(this._container);

		map.off({
			'viewreset': this._reset,
			'moveend': this._update
		}, this);

		if (this._animated) {
			map.off({
				'zoomanim': this._animateZoom,
				'zoomend': this._endZoomAnim
			}, this);
		}

		if (!this.options.updateWhenIdle) {
			map.off('move', this._limitedUpdate, this);
		}

		this._container = null;
		this._map = null;
	},

	bringToFront: function () {
		var pane = this._map._panes.tilePane;

		if (this._container) {
			pane.appendChild(this._container);
			this._setAutoZIndex(pane, Math.max);
		}

		return this;
	},

	bringToBack: function () {
		var pane = this._map._panes.tilePane;

		if (this._container) {
			pane.insertBefore(this._container, pane.firstChild);
			this._setAutoZIndex(pane, Math.min);
		}

		return this;
	},

	getAttribution: function () {
		return this.options.attribution;
	},

	getContainer: function () {
		return this._container;
	},

	setOpacity: function (opacity) {
		this.options.opacity = opacity;

		if (this._map) {
			this._updateOpacity();
		}

		return this;
	},

	setZIndex: function (zIndex) {
		this.options.zIndex = zIndex;
		this._updateZIndex();

		return this;
	},

	setUrl: function (url, noRedraw) {
		this._url = url;

		if (!noRedraw) {
			this.redraw();
		}

		return this;
	},

	redraw: function () {
		if (this._map) {
			this._reset({hard: true});
			this._update();
		}
		return this;
	},

	_updateZIndex: function () {
		if (this._container && this.options.zIndex !== undefined) {
			this._container.style.zIndex = this.options.zIndex;
		}
	},

	_setAutoZIndex: function (pane, compare) {

		var layers = pane.children,
		    edgeZIndex = -compare(Infinity, -Infinity), // -Infinity for max, Infinity for min
		    zIndex, i, len;

		for (i = 0, len = layers.length; i < len; i++) {

			if (layers[i] !== this._container) {
				zIndex = parseInt(layers[i].style.zIndex, 10);

				if (!isNaN(zIndex)) {
					edgeZIndex = compare(edgeZIndex, zIndex);
				}
			}
		}

		this.options.zIndex = this._container.style.zIndex =
		        (isFinite(edgeZIndex) ? edgeZIndex : 0) + compare(1, -1);
	},

	_updateOpacity: function () {
		var i,
		    tiles = this._tiles;

		if (L.Browser.ielt9) {
			for (i in tiles) {
				L.DomUtil.setOpacity(tiles[i], this.options.opacity);
			}
		} else {
			L.DomUtil.setOpacity(this._container, this.options.opacity);
		}

		// stupid webkit hack to force redrawing of tiles
		if (L.Browser.webkit) {
			for (i in tiles) {
				tiles[i].style.webkitTransform += ' translate(0,0)';
			}
		}
	},

	_initContainer: function () {
		var tilePane = this._map._panes.tilePane;

		if (!this._container) {
			this._container = L.DomUtil.create('div', 'leaflet-layer');

			this._updateZIndex();

			if (this._animated) {
				var className = 'leaflet-tile-container leaflet-zoom-animated';

				this._bgBuffer = L.DomUtil.create('div', className, this._container);
				this._bgBuffer.style.zIndex = 1;

				this._tileContainer = L.DomUtil.create('div', className, this._container);
				this._tileContainer.style.zIndex = 2;

			} else {
				this._tileContainer = this._container;
			}

			tilePane.appendChild(this._container);

			if (this.options.opacity < 1) {
				this._updateOpacity();
			}
		}
	},

	_reset: function (e) {
		for (var key in this._tiles) {
			this.fire('tileunload', {tile: this._tiles[key]});
		}

		this._tiles = {};
		this._tilesToLoad = 0;

		if (this.options.reuseTiles) {
			this._unusedTiles = [];
		}

		this._tileContainer.innerHTML = '';

		if (this._animated && e && e.hard) {
			this._clearBgBuffer();
		}

		this._initContainer();
	},

	_update: function () {

		if (!this._map) { return; }

		var bounds = this._map.getPixelBounds(),
		    zoom = this._map.getZoom(),
		    tileSize = this.options.tileSize;

		if (zoom > this.options.maxZoom || zoom < this.options.minZoom) {
			return;
		}

		var tileBounds = L.bounds(
		        bounds.min.divideBy(tileSize)._floor(),
		        bounds.max.divideBy(tileSize)._floor());

		this._addTilesFromCenterOut(tileBounds);

		if (this.options.unloadInvisibleTiles || this.options.reuseTiles) {
			this._removeOtherTiles(tileBounds);
		}
	},

	_addTilesFromCenterOut: function (bounds) {
		var queue = [],
		    center = bounds.getCenter();

		var j, i, point;

		for (j = bounds.min.y; j <= bounds.max.y; j++) {
			for (i = bounds.min.x; i <= bounds.max.x; i++) {
				point = new L.Point(i, j);

				if (this._tileShouldBeLoaded(point)) {
					queue.push(point);
				}
			}
		}

		var tilesToLoad = queue.length;

		if (tilesToLoad === 0) { return; }

		// load tiles in order of their distance to center
		queue.sort(function (a, b) {
			return a.distanceTo(center) - b.distanceTo(center);
		});

		var fragment = document.createDocumentFragment();

		// if its the first batch of tiles to load
		if (!this._tilesToLoad) {
			this.fire('loading');
		}

		this._tilesToLoad += tilesToLoad;

		for (i = 0; i < tilesToLoad; i++) {
			this._addTile(queue[i], fragment);
		}

		this._tileContainer.appendChild(fragment);
	},

	_tileShouldBeLoaded: function (tilePoint) {
		if ((tilePoint.x + ':' + tilePoint.y) in this._tiles) {
			return false; // already loaded
		}

		var options = this.options;

		if (!options.continuousWorld) {
			var limit = this._getWrapTileNum();

			// don't load if exceeds world bounds
			if ((options.noWrap && (tilePoint.x < 0 || tilePoint.x >= limit)) ||
				tilePoint.y < 0 || tilePoint.y >= limit) { return false; }
		}

		if (options.bounds) {
			var tileSize = options.tileSize,
			    nwPoint = tilePoint.multiplyBy(tileSize),
			    sePoint = nwPoint.add([tileSize, tileSize]),
			    nw = this._map.unproject(nwPoint),
			    se = this._map.unproject(sePoint);

			// TODO temporary hack, will be removed after refactoring projections
			// https://github.com/Leaflet/Leaflet/issues/1618
			if (!options.continuousWorld && !options.noWrap) {
				nw = nw.wrap();
				se = se.wrap();
			}

			if (!options.bounds.intersects([nw, se])) { return false; }
		}

		return true;
	},

	_removeOtherTiles: function (bounds) {
		var kArr, x, y, key;

		for (key in this._tiles) {
			kArr = key.split(':');
			x = parseInt(kArr[0], 10);
			y = parseInt(kArr[1], 10);

			// remove tile if it's out of bounds
			if (x < bounds.min.x || x > bounds.max.x || y < bounds.min.y || y > bounds.max.y) {
				this._removeTile(key);
			}
		}
	},

	_removeTile: function (key) {
		var tile = this._tiles[key];

		this.fire('tileunload', {tile: tile, url: tile.src});

		if (this.options.reuseTiles) {
			L.DomUtil.removeClass(tile, 'leaflet-tile-loaded');
			this._unusedTiles.push(tile);

		} else if (tile.parentNode === this._tileContainer) {
			this._tileContainer.removeChild(tile);
		}

		// for https://github.com/CloudMade/Leaflet/issues/137
		if (!L.Browser.android) {
			tile.onload = null;
			tile.src = L.Util.emptyImageUrl;
		}

		delete this._tiles[key];
	},

	_addTile: function (tilePoint, container) {
		var tilePos = this._getTilePos(tilePoint);

		// get unused tile - or create a new tile
		var tile = this._getTile();

		/*
		Chrome 20 layouts much faster with top/left (verify with timeline, frames)
		Android 4 browser has display issues with top/left and requires transform instead
		Android 2 browser requires top/left or tiles disappear on load or first drag
		(reappear after zoom) https://github.com/CloudMade/Leaflet/issues/866
		(other browsers don't currently care) - see debug/hacks/jitter.html for an example
		*/
		L.DomUtil.setPosition(tile, tilePos, L.Browser.chrome || L.Browser.android23);

		this._tiles[tilePoint.x + ':' + tilePoint.y] = tile;

		this._loadTile(tile, tilePoint);

		if (tile.parentNode !== this._tileContainer) {
			container.appendChild(tile);
		}
	},

	_getZoomForUrl: function () {

		var options = this.options,
		    zoom = this._map.getZoom();

		if (options.zoomReverse) {
			zoom = options.maxZoom - zoom;
		}

		return zoom + options.zoomOffset;
	},

	_getTilePos: function (tilePoint) {
		var origin = this._map.getPixelOrigin(),
		    tileSize = this.options.tileSize;

		return tilePoint.multiplyBy(tileSize).subtract(origin);
	},

	// image-specific code (override to implement e.g. Canvas or SVG tile layer)

	getTileUrl: function (tilePoint) {
		return L.Util.template(this._url, L.extend({
			s: this._getSubdomain(tilePoint),
			z: tilePoint.z,
			x: tilePoint.x,
			y: tilePoint.y
		}, this.options));
	},

	_getWrapTileNum: function () {
		// TODO refactor, limit is not valid for non-standard projections
		return Math.pow(2, this._getZoomForUrl());
	},

	_adjustTilePoint: function (tilePoint) {

		var limit = this._getWrapTileNum();

		// wrap tile coordinates
		if (!this.options.continuousWorld && !this.options.noWrap) {
			tilePoint.x = ((tilePoint.x % limit) + limit) % limit;
		}

		if (this.options.tms) {
			tilePoint.y = limit - tilePoint.y - 1;
		}

		tilePoint.z = this._getZoomForUrl();
	},

	_getSubdomain: function (tilePoint) {
		var index = Math.abs(tilePoint.x + tilePoint.y) % this.options.subdomains.length;
		return this.options.subdomains[index];
	},

	_createTileProto: function () {
		var img = this._tileImg = L.DomUtil.create('img', 'leaflet-tile');
		img.style.width = img.style.height = this.options.tileSize + 'px';
		img.galleryimg = 'no';
	},

	_getTile: function () {
		if (this.options.reuseTiles && this._unusedTiles.length > 0) {
			var tile = this._unusedTiles.pop();
			this._resetTile(tile);
			return tile;
		}
		return this._createTile();
	},

	// Override if data stored on a tile needs to be cleaned up before reuse
	_resetTile: function (/*tile*/) {},

	_createTile: function () {
		var tile = this._tileImg.cloneNode(false);
		tile.onselectstart = tile.onmousemove = L.Util.falseFn;

		if (L.Browser.ielt9 && this.options.opacity !== undefined) {
			L.DomUtil.setOpacity(tile, this.options.opacity);
		}
		return tile;
	},

	_loadTile: function (tile, tilePoint) {
		tile._layer  = this;
		tile.onload  = this._tileOnLoad;
		tile.onerror = this._tileOnError;

		this._adjustTilePoint(tilePoint);
		tile.src     = this.getTileUrl(tilePoint);
	},

	_tileLoaded: function () {
		this._tilesToLoad--;
		if (!this._tilesToLoad) {
			this.fire('load');

			if (this._animated) {
				// clear scaled tiles after all new tiles are loaded (for performance)
				clearTimeout(this._clearBgBufferTimer);
				this._clearBgBufferTimer = setTimeout(L.bind(this._clearBgBuffer, this), 500);
			}
		}
	},

	_tileOnLoad: function () {
		var layer = this._layer;

		//Only if we are loading an actual image
		if (this.src !== L.Util.emptyImageUrl) {
			L.DomUtil.addClass(this, 'leaflet-tile-loaded');

			layer.fire('tileload', {
				tile: this,
				url: this.src
			});
		}

		layer._tileLoaded();
	},

	_tileOnError: function () {
		var layer = this._layer;

		layer.fire('tileerror', {
			tile: this,
			url: this.src
		});

		var newUrl = layer.options.errorTileUrl;
		if (newUrl) {
			this.src = newUrl;
		}

		layer._tileLoaded();
	}
});

L.tileLayer = function (url, options) {
	return new L.TileLayer(url, options);
};


/*
 * L.TileLayer.WMS is used for putting WMS tile layers on the map.
 */

L.TileLayer.WMS = L.TileLayer.extend({

	defaultWmsParams: {
		service: 'WMS',
		request: 'GetMap',
		version: '1.1.1',
		layers: '',
		styles: '',
		format: 'image/jpeg',
		transparent: false
	},

	initialize: function (url, options) { // (String, Object)

		this._url = url;

		var wmsParams = L.extend({}, this.defaultWmsParams),
		    tileSize = options.tileSize || this.options.tileSize;

		if (options.detectRetina && L.Browser.retina) {
			wmsParams.width = wmsParams.height = tileSize * 2;
		} else {
			wmsParams.width = wmsParams.height = tileSize;
		}

		for (var i in options) {
			// all keys that are not TileLayer options go to WMS params
			if (!this.options.hasOwnProperty(i)) {
				wmsParams[i] = options[i];
			}
		}

		this.wmsParams = wmsParams;

		L.setOptions(this, options);
	},

	onAdd: function (map) {

		var projectionKey = parseFloat(this.wmsParams.version) >= 1.3 ? 'crs' : 'srs';
		this.wmsParams[projectionKey] = map.options.crs.code;

		L.TileLayer.prototype.onAdd.call(this, map);
	},

	getTileUrl: function (tilePoint, zoom) { // (Point, Number) -> String

		var map = this._map,
		    crs = map.options.crs,
		    tileSize = this.options.tileSize,

		    nwPoint = tilePoint.multiplyBy(tileSize),
		    sePoint = nwPoint.add([tileSize, tileSize]),

		    nw = crs.project(map.unproject(nwPoint, zoom)),
		    se = crs.project(map.unproject(sePoint, zoom)),

		    bbox = [nw.x, se.y, se.x, nw.y].join(','),

		    url = L.Util.template(this._url, {s: this._getSubdomain(tilePoint)});

		return url + L.Util.getParamString(this.wmsParams, url) + '&bbox=' + bbox;
	},

	setParams: function (params, noRedraw) {

		L.extend(this.wmsParams, params);

		if (!noRedraw) {
			this.redraw();
		}

		return this;
	}
});

L.tileLayer.wms = function (url, options) {
	return new L.TileLayer.WMS(url, options);
};


/*
 * L.TileLayer.Canvas is a class that you can use as a base for creating
 * dynamically drawn Canvas-based tile layers.
 */

L.TileLayer.Canvas = L.TileLayer.extend({
	options: {
		async: false
	},

	initialize: function (options) {
		L.setOptions(this, options);
	},

	redraw: function () {
		for (var i in this._tiles) {
			this._redrawTile(this._tiles[i]);
		}
		return this;
	},

	_redrawTile: function (tile) {
		this.drawTile(tile, tile._tilePoint, this._map._zoom);
	},

	_createTileProto: function () {
		var proto = this._canvasProto = L.DomUtil.create('canvas', 'leaflet-tile');
		proto.width = proto.height = this.options.tileSize;
	},

	_createTile: function () {
		var tile = this._canvasProto.cloneNode(false);
		tile.onselectstart = tile.onmousemove = L.Util.falseFn;
		return tile;
	},

	_loadTile: function (tile, tilePoint) {
		tile._layer = this;
		tile._tilePoint = tilePoint;

		this._redrawTile(tile);

		if (!this.options.async) {
			this.tileDrawn(tile);
		}
	},

	drawTile: function (/*tile, tilePoint*/) {
		// override with rendering code
	},

	tileDrawn: function (tile) {
		this._tileOnLoad.call(tile);
	}
});


L.tileLayer.canvas = function (options) {
	return new L.TileLayer.Canvas(options);
};


/*
 * L.ImageOverlay is used to overlay images over the map (to specific geographical bounds).
 */

L.ImageOverlay = L.Class.extend({
	includes: L.Mixin.Events,

	options: {
		opacity: 1
	},

	initialize: function (url, bounds, options) { // (String, LatLngBounds, Object)
		this._url = url;
		this._bounds = L.latLngBounds(bounds);

		L.setOptions(this, options);
	},

	onAdd: function (map) {
		this._map = map;

		if (!this._image) {
			this._initImage();
		}

		map._panes.overlayPane.appendChild(this._image);

		map.on('viewreset', this._reset, this);

		if (map.options.zoomAnimation && L.Browser.any3d) {
			map.on('zoomanim', this._animateZoom, this);
		}

		this._reset();
	},

	onRemove: function (map) {
		map.getPanes().overlayPane.removeChild(this._image);

		map.off('viewreset', this._reset, this);

		if (map.options.zoomAnimation) {
			map.off('zoomanim', this._animateZoom, this);
		}
	},

	addTo: function (map) {
		map.addLayer(this);
		return this;
	},

	setOpacity: function (opacity) {
		this.options.opacity = opacity;
		this._updateOpacity();
		return this;
	},

	// TODO remove bringToFront/bringToBack duplication from TileLayer/Path
	bringToFront: function () {
		if (this._image) {
			this._map._panes.overlayPane.appendChild(this._image);
		}
		return this;
	},

	bringToBack: function () {
		var pane = this._map._panes.overlayPane;
		if (this._image) {
			pane.insertBefore(this._image, pane.firstChild);
		}
		return this;
	},

	_initImage: function () {
		this._image = L.DomUtil.create('img', 'leaflet-image-layer');

		if (this._map.options.zoomAnimation && L.Browser.any3d) {
			L.DomUtil.addClass(this._image, 'leaflet-zoom-animated');
		} else {
			L.DomUtil.addClass(this._image, 'leaflet-zoom-hide');
		}

		this._updateOpacity();

		//TODO createImage util method to remove duplication
		L.extend(this._image, {
			galleryimg: 'no',
			onselectstart: L.Util.falseFn,
			onmousemove: L.Util.falseFn,
			onload: L.bind(this._onImageLoad, this),
			src: this._url
		});
	},

	_animateZoom: function (e) {
		var map = this._map,
		    image = this._image,
		    scale = map.getZoomScale(e.zoom),
		    nw = this._bounds.getNorthWest(),
		    se = this._bounds.getSouthEast(),

		    topLeft = map._latLngToNewLayerPoint(nw, e.zoom, e.center),
		    size = map._latLngToNewLayerPoint(se, e.zoom, e.center)._subtract(topLeft),
		    origin = topLeft._add(size._multiplyBy((1 / 2) * (1 - 1 / scale)));

		image.style[L.DomUtil.TRANSFORM] =
		        L.DomUtil.getTranslateString(origin) + ' scale(' + scale + ') ';
	},

	_reset: function () {
		var image   = this._image,
		    topLeft = this._map.latLngToLayerPoint(this._bounds.getNorthWest()),
		    size = this._map.latLngToLayerPoint(this._bounds.getSouthEast())._subtract(topLeft);

		L.DomUtil.setPosition(image, topLeft);

		image.style.width  = size.x + 'px';
		image.style.height = size.y + 'px';
	},

	_onImageLoad: function () {
		this.fire('load');
	},

	_updateOpacity: function () {
		L.DomUtil.setOpacity(this._image, this.options.opacity);
	}
});

L.imageOverlay = function (url, bounds, options) {
	return new L.ImageOverlay(url, bounds, options);
};


/*
 * L.Icon is an image-based icon class that you can use with L.Marker for custom markers.
 */

L.Icon = L.Class.extend({
	options: {
		/*
		iconUrl: (String) (required)
		iconRetinaUrl: (String) (optional, used for retina devices if detected)
		iconSize: (Point) (can be set through CSS)
		iconAnchor: (Point) (centered by default, can be set in CSS with negative margins)
		popupAnchor: (Point) (if not specified, popup opens in the anchor point)
		shadowUrl: (Point) (no shadow by default)
		shadowRetinaUrl: (String) (optional, used for retina devices if detected)
		shadowSize: (Point)
		shadowAnchor: (Point)
		*/
		className: ''
	},

	initialize: function (options) {
		L.setOptions(this, options);
	},

	createIcon: function (oldIcon) {
		return this._createIcon('icon', oldIcon);
	},

	createShadow: function (oldIcon) {
		return this._createIcon('shadow', oldIcon);
	},

	_createIcon: function (name, oldIcon) {
		var src = this._getIconUrl(name);

		if (!src) {
			if (name === 'icon') {
				throw new Error('iconUrl not set in Icon options (see the docs).');
			}
			return null;
		}

		var img;
		if (!oldIcon) {
			img = this._createImg(src);
		} else {
			img = this._createImg(src, oldIcon);
		}
		this._setIconStyles(img, name);

		return img;
	},

	_setIconStyles: function (img, name) {
		var options = this.options,
		    size = L.point(options[name + 'Size']),
		    anchor;

		if (name === 'shadow') {
			anchor = L.point(options.shadowAnchor || options.iconAnchor);
		} else {
			anchor = L.point(options.iconAnchor);
		}

		if (!anchor && size) {
			anchor = size.divideBy(2, true);
		}

		img.className = 'leaflet-marker-' + name + ' ' + options.className;

		if (anchor) {
			img.style.marginLeft = (-anchor.x) + 'px';
			img.style.marginTop  = (-anchor.y) + 'px';
		}

		if (size) {
			img.style.width  = size.x + 'px';
			img.style.height = size.y + 'px';
		}
	},

	_createImg: function (src, el) {

		if (!L.Browser.ie6) {
			if (!el) {
				el = document.createElement('img');
			}
			el.src = src;
		} else {
			if (!el) {
				el = document.createElement('div');
			}
			el.style.filter =
			        'progid:DXImageTransform.Microsoft.AlphaImageLoader(src="' + src + '")';
		}
		return el;
	},

	_getIconUrl: function (name) {
		if (L.Browser.retina && this.options[name + 'RetinaUrl']) {
			return this.options[name + 'RetinaUrl'];
		}
		return this.options[name + 'Url'];
	}
});

L.icon = function (options) {
	return new L.Icon(options);
};


/*
 * L.Icon.Default is the blue marker icon used by default in Leaflet.
 */

L.Icon.Default = L.Icon.extend({

	options: {
		iconSize: [25, 41],
		iconAnchor: [12, 41],
		popupAnchor: [1, -34],

		shadowSize: [41, 41]
	},

	_getIconUrl: function (name) {
		var key = name + 'Url';

		if (this.options[key]) {
			return this.options[key];
		}

		if (L.Browser.retina && name === 'icon') {
			name += '-2x';
		}

		var path = L.Icon.Default.imagePath;

		if (!path) {
			throw new Error('Couldn\'t autodetect L.Icon.Default.imagePath, set it manually.');
		}

		return path + '/marker-' + name + '.png';
	}
});

L.Icon.Default.imagePath = (function () {
	var scripts = document.getElementsByTagName('script'),
	    leafletRe = /\/?leaflet[\-\._]?([\w\-\._]*)\.js\??/;

	var i, len, src, matches, path;

	for (i = 0, len = scripts.length; i < len; i++) {
		src = scripts[i].src;
		matches = src.match(leafletRe);

		if (matches) {
			path = src.split(leafletRe)[0];
			return (path ? path + '/' : '') + 'images';
		}
	}
}());


/*
 * L.Marker is used to display clickable/draggable icons on the map.
 */

L.Marker = L.Class.extend({

	includes: L.Mixin.Events,

	options: {
		icon: new L.Icon.Default(),
		title: '',
		clickable: true,
		draggable: false,
		zIndexOffset: 0,
		opacity: 1,
		riseOnHover: false,
		riseOffset: 250
	},

	initialize: function (latlng, options) {
		L.setOptions(this, options);
		this._latlng = L.latLng(latlng);
	},

	onAdd: function (map) {
		this._map = map;

		map.on('viewreset', this.update, this);

		this._initIcon();
		this.update();

		if (map.options.zoomAnimation && map.options.markerZoomAnimation) {
			map.on('zoomanim', this._animateZoom, this);
		}
	},

	addTo: function (map) {
		map.addLayer(this);
		return this;
	},

	onRemove: function (map) {
		if (this.dragging) {
			this.dragging.disable();
		}

		this._removeIcon();

		this.fire('remove');

		map.off({
			'viewreset': this.update,
			'zoomanim': this._animateZoom
		}, this);

		this._map = null;
	},

	getLatLng: function () {
		return this._latlng;
	},

	setLatLng: function (latlng) {
		this._latlng = L.latLng(latlng);

		this.update();

		return this.fire('move', { latlng: this._latlng });
	},

	setZIndexOffset: function (offset) {
		this.options.zIndexOffset = offset;
		this.update();

		return this;
	},

	setIcon: function (icon) {

		this.options.icon = icon;

		if (this._map) {
			this._initIcon();
			this.update();
		}

		return this;
	},

	update: function () {
		if (this._icon) {
			var pos = this._map.latLngToLayerPoint(this._latlng).round();
			this._setPos(pos);
		}

		return this;
	},

	_initIcon: function () {
		var options = this.options,
		    map = this._map,
		    animation = (map.options.zoomAnimation && map.options.markerZoomAnimation),
		    classToAdd = animation ? 'leaflet-zoom-animated' : 'leaflet-zoom-hide',
		    needOpacityUpdate = false;

		var reuseIcon = this._icon;
		if (!reuseIcon) {
			this._icon = options.icon.createIcon();
		} else {
			this._icon = this.options.icon.createIcon(this._icon);
		}

		if (options.title) {
			this._icon.title = options.title;
		}

		this._initInteraction();
		needOpacityUpdate = (this.options.opacity < 1);

		L.DomUtil.addClass(this._icon, classToAdd);

		if (options.riseOnHover) {
			L.DomEvent
				.on(this._icon, 'mouseover', this._bringToFront, this)
				.on(this._icon, 'mouseout', this._resetZIndex, this);
		}

		var reuseShadow = this._shadow;
		if (!reuseShadow) {
			this._shadow = options.icon.createShadow();

			if (this._shadow) {
				L.DomUtil.addClass(this._shadow, classToAdd);
				needOpacityUpdate = (this.options.opacity < 1);
			}
		} else {
			this._shadow = this.options.icon.createShadow(this._shadow);
		}

		if (needOpacityUpdate) {
			this._updateOpacity();
		}

		var panes = this._map._panes;

		if (!reuseIcon) {
			panes.markerPane.appendChild(this._icon);
		}

		if (this._shadow && !reuseShadow) {
			panes.shadowPane.appendChild(this._shadow);
		}
	},

	_removeIcon: function () {
		var panes = this._map._panes;

		if (this.options.riseOnHover) {
			L.DomEvent
			    .off(this._icon, 'mouseover', this._bringToFront)
			    .off(this._icon, 'mouseout', this._resetZIndex);
		}

		panes.markerPane.removeChild(this._icon);

		if (this._shadow) {
			panes.shadowPane.removeChild(this._shadow);
		}

		this._icon = this._shadow = null;
	},

	_setPos: function (pos) {
		L.DomUtil.setPosition(this._icon, pos);

		if (this._shadow) {
			L.DomUtil.setPosition(this._shadow, pos);
		}

		this._zIndex = pos.y + this.options.zIndexOffset;

		this._resetZIndex();
	},

	_updateZIndex: function (offset) {
		this._icon.style.zIndex = this._zIndex + offset;
	},

	_animateZoom: function (opt) {
		var pos = this._map._latLngToNewLayerPoint(this._latlng, opt.zoom, opt.center);

		this._setPos(pos);
	},

	_initInteraction: function () {

		if (!this.options.clickable) { return; }

		// TODO refactor into something shared with Map/Path/etc. to DRY it up

		var icon = this._icon,
		    events = ['dblclick', 'mousedown', 'mouseover', 'mouseout', 'contextmenu'];

		L.DomUtil.addClass(icon, 'leaflet-clickable');
		L.DomEvent.on(icon, 'click', this._onMouseClick, this);

		for (var i = 0; i < events.length; i++) {
			L.DomEvent.on(icon, events[i], this._fireMouseEvent, this);
		}

		if (L.Handler.MarkerDrag) {
			this.dragging = new L.Handler.MarkerDrag(this);

			if (this.options.draggable) {
				this.dragging.enable();
			}
		}
	},

	_onMouseClick: function (e) {
		var wasDragged = this.dragging && this.dragging.moved();

		if (this.hasEventListeners(e.type) || wasDragged) {
			L.DomEvent.stopPropagation(e);
		}

		if (wasDragged) { return; }

		if ((!this.dragging || !this.dragging._enabled) && this._map.dragging && this._map.dragging.moved()) { return; }

		this.fire(e.type, {
			originalEvent: e,
			latlng: this._latlng
		});
	},

	_fireMouseEvent: function (e) {

		this.fire(e.type, {
			originalEvent: e,
			latlng: this._latlng
		});

		// TODO proper custom event propagation
		// this line will always be called if marker is in a FeatureGroup
		if (e.type === 'contextmenu' && this.hasEventListeners(e.type)) {
			L.DomEvent.preventDefault(e);
		}
		if (e.type !== 'mousedown') {
			L.DomEvent.stopPropagation(e);
		}
	},

	setOpacity: function (opacity) {
		this.options.opacity = opacity;
		if (this._map) {
			this._updateOpacity();
		}
	},

	_updateOpacity: function () {
		L.DomUtil.setOpacity(this._icon, this.options.opacity);
		if (this._shadow) {
			L.DomUtil.setOpacity(this._shadow, this.options.opacity);
		}
	},

	_bringToFront: function () {
		this._updateZIndex(this.options.riseOffset);
	},

	_resetZIndex: function () {
		this._updateZIndex(0);
	}
});

L.marker = function (latlng, options) {
	return new L.Marker(latlng, options);
};


/*
 * L.DivIcon is a lightweight HTML-based icon class (as opposed to the image-based L.Icon)
 * to use with L.Marker.
 */

L.DivIcon = L.Icon.extend({
	options: {
		iconSize: [12, 12], // also can be set through CSS
		/*
		iconAnchor: (Point)
		popupAnchor: (Point)
		html: (String)
		bgPos: (Point)
		*/
		className: 'leaflet-div-icon',
		html: false
	},

	createIcon: function () {
		var div = document.createElement('div'),
		    options = this.options;

		if (options.html !== false) {
			div.innerHTML = options.html;
		}

		if (options.bgPos) {
			div.style.backgroundPosition =
			        (-options.bgPos.x) + 'px ' + (-options.bgPos.y) + 'px';
		}

		this._setIconStyles(div, 'icon');
		return div;
	},

	createShadow: function () {
		return null;
	}
});

L.divIcon = function (options) {
	return new L.DivIcon(options);
};


/*
 * L.Popup is used for displaying popups on the map.
 */

L.Map.mergeOptions({
	closePopupOnClick: true
});

L.Popup = L.Class.extend({
	includes: L.Mixin.Events,

	options: {
		minWidth: 50,
		maxWidth: 300,
		maxHeight: null,
		autoPan: true,
		closeButton: true,
		offset: [0, 6],
		autoPanPadding: [5, 5],
		keepInView: false,
		className: '',
		zoomAnimation: true
	},

	initialize: function (options, source) {
		L.setOptions(this, options);

		this._source = source;
		this._animated = L.Browser.any3d && this.options.zoomAnimation;
	},

	onAdd: function (map) {
		this._map = map;

		if (!this._container) {
			this._initLayout();
		}
		this._updateContent();

		var animFade = map.options.fadeAnimation;

		if (animFade) {
			L.DomUtil.setOpacity(this._container, 0);
		}
		map._panes.popupPane.appendChild(this._container);

		map.on(this._getEvents(), this);

		this._update();

		if (animFade) {
			L.DomUtil.setOpacity(this._container, 1);
		}

		this.fire('open');

		map.fire('popupopen', {popup: this});

		if (this._source) {
			this._source.fire('popupopen', {popup: this});
		}
	},

	addTo: function (map) {
		map.addLayer(this);
		return this;
	},

	openOn: function (map) {
		map.openPopup(this);
		return this;
	},

	onRemove: function (map) {
		map._panes.popupPane.removeChild(this._container);

		L.Util.falseFn(this._container.offsetWidth); // force reflow

		map.off(this._getEvents(), this);

		if (map.options.fadeAnimation) {
			L.DomUtil.setOpacity(this._container, 0);
		}

		this._map = null;

		this.fire('close');

		map.fire('popupclose', {popup: this});

		if (this._source) {
			this._source.fire('popupclose', {popup: this});
		}
	},

	setLatLng: function (latlng) {
		this._latlng = L.latLng(latlng);
		this._update();
		return this;
	},

	setContent: function (content) {
		this._content = content;
		this._update();
		return this;
	},

	_getEvents: function () {
		var events = {
			viewreset: this._updatePosition
		};

		if (this._animated) {
			events.zoomanim = this._zoomAnimation;
		}
		if ('closeOnClick' in this.options ? this.options.closeOnClick : this._map.options.closePopupOnClick) {
			events.preclick = this._close;
		}
		if (this.options.keepInView) {
			events.moveend = this._adjustPan;
		}

		return events;
	},

	_close: function () {
		if (this._map) {
			this._map.closePopup(this);
		}
	},

	_initLayout: function () {
		var prefix = 'leaflet-popup',
			containerClass = prefix + ' ' + this.options.className + ' leaflet-zoom-' +
			        (this._animated ? 'animated' : 'hide'),
			container = this._container = L.DomUtil.create('div', containerClass),
			closeButton;

		if (this.options.closeButton) {
			closeButton = this._closeButton =
			        L.DomUtil.create('a', prefix + '-close-button', container);
			closeButton.href = '#close';
			closeButton.innerHTML = '&#215;';
			L.DomEvent.disableClickPropagation(closeButton);

			L.DomEvent.on(closeButton, 'click', this._onCloseButtonClick, this);
		}

		var wrapper = this._wrapper =
		        L.DomUtil.create('div', prefix + '-content-wrapper', container);
		L.DomEvent.disableClickPropagation(wrapper);

		this._contentNode = L.DomUtil.create('div', prefix + '-content', wrapper);
		L.DomEvent.on(this._contentNode, 'mousewheel', L.DomEvent.stopPropagation);

		this._tipContainer = L.DomUtil.create('div', prefix + '-tip-container', container);
		this._tip = L.DomUtil.create('div', prefix + '-tip', this._tipContainer);
	},

	_update: function () {
		if (!this._map) { return; }

		this._container.style.visibility = 'hidden';

		this._updateContent();
		this._updateLayout();
		this._updatePosition();

		this._container.style.visibility = '';

		this._adjustPan();
	},

	_updateContent: function () {
		if (!this._content) { return; }

		if (typeof this._content === 'string') {
			this._contentNode.innerHTML = this._content;
		} else {
			while (this._contentNode.hasChildNodes()) {
				this._contentNode.removeChild(this._contentNode.firstChild);
			}
			this._contentNode.appendChild(this._content);
		}
		this.fire('contentupdate');
	},

	_updateLayout: function () {
		var container = this._contentNode,
		    style = container.style;

		style.width = '';
		style.whiteSpace = 'nowrap';

		var width = container.offsetWidth;
		width = Math.min(width, this.options.maxWidth);
		width = Math.max(width, this.options.minWidth);

		style.width = (width + 1) + 'px';
		style.whiteSpace = '';

		style.height = '';

		var height = container.offsetHeight,
		    maxHeight = this.options.maxHeight,
		    scrolledClass = 'leaflet-popup-scrolled';

		if (maxHeight && height > maxHeight) {
			style.height = maxHeight + 'px';
			L.DomUtil.addClass(container, scrolledClass);
		} else {
			L.DomUtil.removeClass(container, scrolledClass);
		}

		this._containerWidth = this._container.offsetWidth;
	},

	_updatePosition: function () {
		if (!this._map) { return; }

		var pos = this._map.latLngToLayerPoint(this._latlng),
		    animated = this._animated,
		    offset = L.point(this.options.offset);

		if (animated) {
			L.DomUtil.setPosition(this._container, pos);
		}

		this._containerBottom = -offset.y - (animated ? 0 : pos.y);
		this._containerLeft = -Math.round(this._containerWidth / 2) + offset.x + (animated ? 0 : pos.x);

		// bottom position the popup in case the height of the popup changes (images loading etc)
		this._container.style.bottom = this._containerBottom + 'px';
		this._container.style.left = this._containerLeft + 'px';
	},

	_zoomAnimation: function (opt) {
		var pos = this._map._latLngToNewLayerPoint(this._latlng, opt.zoom, opt.center);

		L.DomUtil.setPosition(this._container, pos);
	},

	_adjustPan: function () {
		if (!this.options.autoPan) { return; }

		var map = this._map,
		    containerHeight = this._container.offsetHeight,
		    containerWidth = this._containerWidth,

		    layerPos = new L.Point(this._containerLeft, -containerHeight - this._containerBottom);

		if (this._animated) {
			layerPos._add(L.DomUtil.getPosition(this._container));
		}

		var containerPos = map.layerPointToContainerPoint(layerPos),
		    padding = L.point(this.options.autoPanPadding),
		    size = map.getSize(),
		    dx = 0,
		    dy = 0;

		if (containerPos.x + containerWidth > size.x) { // right
			dx = containerPos.x + containerWidth - size.x + padding.x;
		}
		if (containerPos.x - dx < 0) { // left
			dx = containerPos.x - padding.x;
		}
		if (containerPos.y + containerHeight > size.y) { // bottom
			dy = containerPos.y + containerHeight - size.y + padding.y;
		}
		if (containerPos.y - dy < 0) { // top
			dy = containerPos.y - padding.y;
		}

		if (dx || dy) {
			map
			    .fire('autopanstart')
			    .panBy([dx, dy]);
		}
	},

	_onCloseButtonClick: function (e) {
		this._close();
		L.DomEvent.stop(e);
	}
});

L.popup = function (options, source) {
	return new L.Popup(options, source);
};


L.Map.include({
	openPopup: function (popup, latlng, options) { // (Popup) or (String || HTMLElement, LatLng[, Object])
		this.closePopup();

		if (!(popup instanceof L.Popup)) {
			var content = popup;

			popup = new L.Popup(options)
			    .setLatLng(latlng)
			    .setContent(content);
		}

		this._popup = popup;
		return this.addLayer(popup);
	},

	closePopup: function (popup) {
		if (!popup || popup === this._popup) {
			popup = this._popup;
			this._popup = null;
		}
		if (popup) {
			this.removeLayer(popup);
		}
		return this;
	}
});


/*
 * Popup extension to L.Marker, adding popup-related methods.
 */

L.Marker.include({
	openPopup: function () {
		if (this._popup && this._map && !this._map.hasLayer(this._popup)) {
			this._popup.setLatLng(this._latlng);
			this._map.openPopup(this._popup);
		}

		return this;
	},

	closePopup: function () {
		if (this._popup) {
			this._popup._close();
		}
		return this;
	},

	bindPopup: function (content, options) {
		var anchor = L.point(this.options.icon.options.popupAnchor || [0, 0]);

		anchor = anchor.add(L.Popup.prototype.options.offset);

		if (options && options.offset) {
			anchor = anchor.add(options.offset);
		}

		options = L.extend({offset: anchor}, options);

		if (!this._popup) {
			this
			    .on('click', this.openPopup, this)
			    .on('remove', this.closePopup, this)
			    .on('move', this._movePopup, this);
		}

		if (content instanceof L.Popup) {
			L.setOptions(content, options);
			this._popup = content;
		} else {
			this._popup = new L.Popup(options, this)
				.setContent(content);
		}

		return this;
	},

	setPopupContent: function (content) {
		if (this._popup) {
			this._popup.setContent(content);
		}
		return this;
	},

	unbindPopup: function () {
		if (this._popup) {
			this._popup = null;
			this
			    .off('click', this.openPopup)
			    .off('remove', this.closePopup)
			    .off('move', this._movePopup);
		}
		return this;
	},

	_movePopup: function (e) {
		this._popup.setLatLng(e.latlng);
	}
});


/*
 * L.LayerGroup is a class to combine several layers into one so that
 * you can manipulate the group (e.g. add/remove it) as one layer.
 */

L.LayerGroup = L.Class.extend({
	initialize: function (layers) {
		this._layers = {};

		var i, len;

		if (layers) {
			for (i = 0, len = layers.length; i < len; i++) {
				this.addLayer(layers[i]);
			}
		}
	},

	addLayer: function (layer) {
		var id = this.getLayerId(layer);

		this._layers[id] = layer;

		if (this._map) {
			this._map.addLayer(layer);
		}

		return this;
	},

	removeLayer: function (layer) {
		var id = layer in this._layers ? layer : this.getLayerId(layer);

		if (this._map && this._layers[id]) {
			this._map.removeLayer(this._layers[id]);
		}

		delete this._layers[id];

		return this;
	},

	hasLayer: function (layer) {
		if (!layer) { return false; }

		return (layer in this._layers || this.getLayerId(layer) in this._layers);
	},

	clearLayers: function () {
		this.eachLayer(this.removeLayer, this);
		return this;
	},

	invoke: function (methodName) {
		var args = Array.prototype.slice.call(arguments, 1),
		    i, layer;

		for (i in this._layers) {
			layer = this._layers[i];

			if (layer[methodName]) {
				layer[methodName].apply(layer, args);
			}
		}

		return this;
	},

	onAdd: function (map) {
		this._map = map;
		this.eachLayer(map.addLayer, map);
	},

	onRemove: function (map) {
		this.eachLayer(map.removeLayer, map);
		this._map = null;
	},

	addTo: function (map) {
		map.addLayer(this);
		return this;
	},

	eachLayer: function (method, context) {
		for (var i in this._layers) {
			method.call(context, this._layers[i]);
		}
		return this;
	},

	getLayer: function (id) {
		return this._layers[id];
	},

	getLayers: function () {
		var layers = [];

		for (var i in this._layers) {
			layers.push(this._layers[i]);
		}
		return layers;
	},

	setZIndex: function (zIndex) {
		return this.invoke('setZIndex', zIndex);
	},

	getLayerId: function (layer) {
		return L.stamp(layer);
	}
});

L.layerGroup = function (layers) {
	return new L.LayerGroup(layers);
};


/*
 * L.FeatureGroup extends L.LayerGroup by introducing mouse events and additional methods
 * shared between a group of interactive layers (like vectors or markers).
 */

L.FeatureGroup = L.LayerGroup.extend({
	includes: L.Mixin.Events,

	statics: {
		EVENTS: 'click dblclick mouseover mouseout mousemove contextmenu'
	},

	addLayer: function (layer) {
		if (this.hasLayer(layer)) {
			return this;
		}

		layer.on(L.FeatureGroup.EVENTS, this._propagateEvent, this);

		L.LayerGroup.prototype.addLayer.call(this, layer);

		if (this._popupContent && layer.bindPopup) {
			layer.bindPopup(this._popupContent, this._popupOptions);
		}

		return this.fire('layeradd', {layer: layer});
	},

	removeLayer: function (layer) {
		if (layer in this._layers) {
			layer = this._layers[layer];
		}

		layer.off(L.FeatureGroup.EVENTS, this._propagateEvent, this);

		L.LayerGroup.prototype.removeLayer.call(this, layer);

		if (this._popupContent) {
			this.invoke('unbindPopup');
		}

		return this.fire('layerremove', {layer: layer});
	},

	bindPopup: function (content, options) {
		this._popupContent = content;
		this._popupOptions = options;
		return this.invoke('bindPopup', content, options);
	},

	setStyle: function (style) {
		return this.invoke('setStyle', style);
	},

	bringToFront: function () {
		return this.invoke('bringToFront');
	},

	bringToBack: function () {
		return this.invoke('bringToBack');
	},

	getBounds: function () {
		var bounds = new L.LatLngBounds();

		this.eachLayer(function (layer) {
			bounds.extend(layer instanceof L.Marker ? layer.getLatLng() : layer.getBounds());
		});

		return bounds;
	},

	_propagateEvent: function (e) {
		if (!e.layer) {
			e.layer = e.target;
		}
		e.target = this;

		this.fire(e.type, e);
	}
});

L.featureGroup = function (layers) {
	return new L.FeatureGroup(layers);
};


/*
 * L.Path is a base class for rendering vector paths on a map. Inherited by Polyline, Circle, etc.
 */

L.Path = L.Class.extend({
	includes: [L.Mixin.Events],

	statics: {
		// how much to extend the clip area around the map view
		// (relative to its size, e.g. 0.5 is half the screen in each direction)
		// set it so that SVG element doesn't exceed 1280px (vectors flicker on dragend if it is)
		CLIP_PADDING: L.Browser.mobile ?
			Math.max(0, Math.min(0.5,
			        (1280 / Math.max(window.innerWidth, window.innerHeight) - 1) / 2)) : 0.5
	},

	options: {
		stroke: true,
		color: '#0033ff',
		dashArray: null,
		weight: 5,
		opacity: 0.5,

		fill: false,
		fillColor: null, //same as color by default
		fillOpacity: 0.2,

		clickable: true
	},

	initialize: function (options) {
		L.setOptions(this, options);
	},

	onAdd: function (map) {
		this._map = map;

		if (!this._container) {
			this._initElements();
			this._initEvents();
		}

		this.projectLatlngs();
		this._updatePath();

		if (this._container) {
			this._map._pathRoot.appendChild(this._container);
		}

		this.fire('add');

		map.on({
			'viewreset': this.projectLatlngs,
			'moveend': this._updatePath
		}, this);
	},

	addTo: function (map) {
		map.addLayer(this);
		return this;
	},

	onRemove: function (map) {
		map._pathRoot.removeChild(this._container);

		// Need to fire remove event before we set _map to null as the event hooks might need the object
		this.fire('remove');
		this._map = null;

		if (L.Browser.vml) {
			this._container = null;
			this._stroke = null;
			this._fill = null;
		}

		map.off({
			'viewreset': this.projectLatlngs,
			'moveend': this._updatePath
		}, this);
	},

	projectLatlngs: function () {
		// do all projection stuff here
	},

	setStyle: function (style) {
		L.setOptions(this, style);

		if (this._container) {
			this._updateStyle();
		}

		return this;
	},

	redraw: function () {
		if (this._map) {
			this.projectLatlngs();
			this._updatePath();
		}
		return this;
	}
});

L.Map.include({
	_updatePathViewport: function () {
		var p = L.Path.CLIP_PADDING,
		    size = this.getSize(),
		    panePos = L.DomUtil.getPosition(this._mapPane),
		    min = panePos.multiplyBy(-1)._subtract(size.multiplyBy(p)._round()),
		    max = min.add(size.multiplyBy(1 + p * 2)._round());

		this._pathViewport = new L.Bounds(min, max);
	}
});


/*
 * Extends L.Path with SVG-specific rendering code.
 */

L.Path.SVG_NS = 'http://www.w3.org/2000/svg';

L.Browser.svg = !!(document.createElementNS && document.createElementNS(L.Path.SVG_NS, 'svg').createSVGRect);

L.Path = L.Path.extend({
	statics: {
		SVG: L.Browser.svg
	},

	bringToFront: function () {
		var root = this._map._pathRoot,
		    path = this._container;

		if (path && root.lastChild !== path) {
			root.appendChild(path);
		}
		return this;
	},

	bringToBack: function () {
		var root = this._map._pathRoot,
		    path = this._container,
		    first = root.firstChild;

		if (path && first !== path) {
			root.insertBefore(path, first);
		}
		return this;
	},

	getPathString: function () {
		// form path string here
	},

	_createElement: function (name) {
		return document.createElementNS(L.Path.SVG_NS, name);
	},

	_initElements: function () {
		this._map._initPathRoot();
		this._initPath();
		this._initStyle();
	},

	_initPath: function () {
		this._container = this._createElement('g');

		this._path = this._createElement('path');
		this._container.appendChild(this._path);
	},

	_initStyle: function () {
		if (this.options.stroke) {
			this._path.setAttribute('stroke-linejoin', 'round');
			this._path.setAttribute('stroke-linecap', 'round');
		}
		if (this.options.fill) {
			this._path.setAttribute('fill-rule', 'evenodd');
		}
		if (this.options.pointerEvents) {
			this._path.setAttribute('pointer-events', this.options.pointerEvents);
		}
		if (!this.options.clickable && !this.options.pointerEvents) {
			this._path.setAttribute('pointer-events', 'none');
		}
		this._updateStyle();
	},

	_updateStyle: function () {
		if (this.options.stroke) {
			this._path.setAttribute('stroke', this.options.color);
			this._path.setAttribute('stroke-opacity', this.options.opacity);
			this._path.setAttribute('stroke-width', this.options.weight);
			if (this.options.dashArray) {
				this._path.setAttribute('stroke-dasharray', this.options.dashArray);
			} else {
				this._path.removeAttribute('stroke-dasharray');
			}
		} else {
			this._path.setAttribute('stroke', 'none');
		}
		if (this.options.fill) {
			this._path.setAttribute('fill', this.options.fillColor || this.options.color);
			this._path.setAttribute('fill-opacity', this.options.fillOpacity);
		} else {
			this._path.setAttribute('fill', 'none');
		}
	},

	_updatePath: function () {
		var str = this.getPathString();
		if (!str) {
			// fix webkit empty string parsing bug
			str = 'M0 0';
		}
		this._path.setAttribute('d', str);
	},

	// TODO remove duplication with L.Map
	_initEvents: function () {
		if (this.options.clickable) {
			if (L.Browser.svg || !L.Browser.vml) {
				this._path.setAttribute('class', 'leaflet-clickable');
			}

			L.DomEvent.on(this._container, 'click', this._onMouseClick, this);

			var events = ['dblclick', 'mousedown', 'mouseover',
			              'mouseout', 'mousemove', 'contextmenu'];
			for (var i = 0; i < events.length; i++) {
				L.DomEvent.on(this._container, events[i], this._fireMouseEvent, this);
			}
		}
	},

	_onMouseClick: function (e) {
		if (this._map.dragging && this._map.dragging.moved()) { return; }

		this._fireMouseEvent(e);
	},

	_fireMouseEvent: function (e) {
		if (!this.hasEventListeners(e.type)) { return; }

		var map = this._map,
		    containerPoint = map.mouseEventToContainerPoint(e),
		    layerPoint = map.containerPointToLayerPoint(containerPoint),
		    latlng = map.layerPointToLatLng(layerPoint);

		this.fire(e.type, {
			latlng: latlng,
			layerPoint: layerPoint,
			containerPoint: containerPoint,
			originalEvent: e
		});

		if (e.type === 'contextmenu') {
			L.DomEvent.preventDefault(e);
		}
		if (e.type !== 'mousemove') {
			L.DomEvent.stopPropagation(e);
		}
	}
});

L.Map.include({
	_initPathRoot: function () {
		if (!this._pathRoot) {
			this._pathRoot = L.Path.prototype._createElement('svg');
			this._panes.overlayPane.appendChild(this._pathRoot);

			if (this.options.zoomAnimation && L.Browser.any3d) {
				this._pathRoot.setAttribute('class', ' leaflet-zoom-animated');

				this.on({
					'zoomanim': this._animatePathZoom,
					'zoomend': this._endPathZoom
				});
			} else {
				this._pathRoot.setAttribute('class', ' leaflet-zoom-hide');
			}

			this.on('moveend', this._updateSvgViewport);
			this._updateSvgViewport();
		}
	},

	_animatePathZoom: function (e) {
		var scale = this.getZoomScale(e.zoom),
		    offset = this._getCenterOffset(e.center)._multiplyBy(-scale)._add(this._pathViewport.min);

		this._pathRoot.style[L.DomUtil.TRANSFORM] =
		        L.DomUtil.getTranslateString(offset) + ' scale(' + scale + ') ';

		this._pathZooming = true;
	},

	_endPathZoom: function () {
		this._pathZooming = false;
	},

	_updateSvgViewport: function () {

		if (this._pathZooming) {
			// Do not update SVGs while a zoom animation is going on otherwise the animation will break.
			// When the zoom animation ends we will be updated again anyway
			// This fixes the case where you do a momentum move and zoom while the move is still ongoing.
			return;
		}

		this._updatePathViewport();

		var vp = this._pathViewport,
		    min = vp.min,
		    max = vp.max,
		    width = max.x - min.x,
		    height = max.y - min.y,
		    root = this._pathRoot,
		    pane = this._panes.overlayPane;

		// Hack to make flicker on drag end on mobile webkit less irritating
		if (L.Browser.mobileWebkit) {
			pane.removeChild(root);
		}

		L.DomUtil.setPosition(root, min);
		root.setAttribute('width', width);
		root.setAttribute('height', height);
		root.setAttribute('viewBox', [min.x, min.y, width, height].join(' '));

		if (L.Browser.mobileWebkit) {
			pane.appendChild(root);
		}
	}
});


/*
 * Popup extension to L.Path (polylines, polygons, circles), adding popup-related methods.
 */

L.Path.include({

	bindPopup: function (content, options) {

		if (content instanceof L.Popup) {
			this._popup = content;
		} else {
			if (!this._popup || options) {
				this._popup = new L.Popup(options, this);
			}
			this._popup.setContent(content);
		}

		if (!this._popupHandlersAdded) {
			this
			    .on('click', this._openPopup, this)
			    .on('remove', this.closePopup, this);

			this._popupHandlersAdded = true;
		}

		return this;
	},

	unbindPopup: function () {
		if (this._popup) {
			this._popup = null;
			this
			    .off('click', this._openPopup)
			    .off('remove', this.closePopup);

			this._popupHandlersAdded = false;
		}
		return this;
	},

	openPopup: function (latlng) {

		if (this._popup) {
			// open the popup from one of the path's points if not specified
			latlng = latlng || this._latlng ||
			         this._latlngs[Math.floor(this._latlngs.length / 2)];

			this._openPopup({latlng: latlng});
		}

		return this;
	},

	closePopup: function () {
		if (this._popup) {
			this._popup._close();
		}
		return this;
	},

	_openPopup: function (e) {
		this._popup.setLatLng(e.latlng);
		this._map.openPopup(this._popup);
	}
});


/*
 * Vector rendering for IE6-8 through VML.
 * Thanks to Dmitry Baranovsky and his Raphael library for inspiration!
 */

L.Browser.vml = !L.Browser.svg && (function () {
	try {
		var div = document.createElement('div');
		div.innerHTML = '<v:shape adj="1"/>';

		var shape = div.firstChild;
		shape.style.behavior = 'url(#default#VML)';

		return shape && (typeof shape.adj === 'object');

	} catch (e) {
		return false;
	}
}());

L.Path = L.Browser.svg || !L.Browser.vml ? L.Path : L.Path.extend({
	statics: {
		VML: true,
		CLIP_PADDING: 0.02
	},

	_createElement: (function () {
		try {
			document.namespaces.add('lvml', 'urn:schemas-microsoft-com:vml');
			return function (name) {
				return document.createElement('<lvml:' + name + ' class="lvml">');
			};
		} catch (e) {
			return function (name) {
				return document.createElement(
				        '<' + name + ' xmlns="urn:schemas-microsoft.com:vml" class="lvml">');
			};
		}
	}()),

	_initPath: function () {
		var container = this._container = this._createElement('shape');
		L.DomUtil.addClass(container, 'leaflet-vml-shape');
		if (this.options.clickable) {
			L.DomUtil.addClass(container, 'leaflet-clickable');
		}
		container.coordsize = '1 1';

		this._path = this._createElement('path');
		container.appendChild(this._path);

		this._map._pathRoot.appendChild(container);
	},

	_initStyle: function () {
		this._updateStyle();
	},

	_updateStyle: function () {
		var stroke = this._stroke,
		    fill = this._fill,
		    options = this.options,
		    container = this._container;

		container.stroked = options.stroke;
		container.filled = options.fill;

		if (options.stroke) {
			if (!stroke) {
				stroke = this._stroke = this._createElement('stroke');
				stroke.endcap = 'round';
				container.appendChild(stroke);
			}
			stroke.weight = options.weight + 'px';
			stroke.color = options.color;
			stroke.opacity = options.opacity;

			if (options.dashArray) {
				stroke.dashStyle = options.dashArray instanceof Array ?
				    options.dashArray.join(' ') :
				    options.dashArray.replace(/( *, *)/g, ' ');
			} else {
				stroke.dashStyle = '';
			}

		} else if (stroke) {
			container.removeChild(stroke);
			this._stroke = null;
		}

		if (options.fill) {
			if (!fill) {
				fill = this._fill = this._createElement('fill');
				container.appendChild(fill);
			}
			fill.color = options.fillColor || options.color;
			fill.opacity = options.fillOpacity;

		} else if (fill) {
			container.removeChild(fill);
			this._fill = null;
		}
	},

	_updatePath: function () {
		var style = this._container.style;

		style.display = 'none';
		this._path.v = this.getPathString() + ' '; // the space fixes IE empty path string bug
		style.display = '';
	}
});

L.Map.include(L.Browser.svg || !L.Browser.vml ? {} : {
	_initPathRoot: function () {
		if (this._pathRoot) { return; }

		var root = this._pathRoot = document.createElement('div');
		root.className = 'leaflet-vml-container';
		this._panes.overlayPane.appendChild(root);

		this.on('moveend', this._updatePathViewport);
		this._updatePathViewport();
	}
});


/*
 * Vector rendering for all browsers that support canvas.
 */

L.Browser.canvas = (function () {
	return !!document.createElement('canvas').getContext;
}());

L.Path = (L.Path.SVG && !window.L_PREFER_CANVAS) || !L.Browser.canvas ? L.Path : L.Path.extend({
	statics: {
		//CLIP_PADDING: 0.02, // not sure if there's a need to set it to a small value
		CANVAS: true,
		SVG: false
	},

	redraw: function () {
		if (this._map) {
			this.projectLatlngs();
			this._requestUpdate();
		}
		return this;
	},

	setStyle: function (style) {
		L.setOptions(this, style);

		if (this._map) {
			this._updateStyle();
			this._requestUpdate();
		}
		return this;
	},

	onRemove: function (map) {
		map
		    .off('viewreset', this.projectLatlngs, this)
		    .off('moveend', this._updatePath, this);

		if (this.options.clickable) {
			this._map.off('click', this._onClick, this);
			this._map.off('mousemove', this._onMouseMove, this);
		}

		this._requestUpdate();

		this._map = null;
	},

	_requestUpdate: function () {
		if (this._map && !L.Path._updateRequest) {
			L.Path._updateRequest = L.Util.requestAnimFrame(this._fireMapMoveEnd, this._map);
		}
	},

	_fireMapMoveEnd: function () {
		L.Path._updateRequest = null;
		this.fire('moveend');
	},

	_initElements: function () {
		this._map._initPathRoot();
		this._ctx = this._map._canvasCtx;
	},

	_updateStyle: function () {
		var options = this.options;

		if (options.stroke) {
			this._ctx.lineWidth = options.weight;
			this._ctx.strokeStyle = options.color;
		}
		if (options.fill) {
			this._ctx.fillStyle = options.fillColor || options.color;
		}
	},

	_drawPath: function () {
		var i, j, len, len2, point, drawMethod;

		this._ctx.beginPath();

		for (i = 0, len = this._parts.length; i < len; i++) {
			for (j = 0, len2 = this._parts[i].length; j < len2; j++) {
				point = this._parts[i][j];
				drawMethod = (j === 0 ? 'move' : 'line') + 'To';

				this._ctx[drawMethod](point.x, point.y);
			}
			// TODO refactor ugly hack
			if (this instanceof L.Polygon) {
				this._ctx.closePath();
			}
		}
	},

	_checkIfEmpty: function () {
		return !this._parts.length;
	},

	_updatePath: function () {
		if (this._checkIfEmpty()) { return; }

		var ctx = this._ctx,
		    options = this.options;

		this._drawPath();
		ctx.save();
		this._updateStyle();

		if (options.fill) {
			ctx.globalAlpha = options.fillOpacity;
			ctx.fill();
		}

		if (options.stroke) {
			ctx.globalAlpha = options.opacity;
			ctx.stroke();
		}

		ctx.restore();

		// TODO optimization: 1 fill/stroke for all features with equal style instead of 1 for each feature
	},

	_initEvents: function () {
		if (this.options.clickable) {
			// TODO dblclick
			this._map.on('mousemove', this._onMouseMove, this);
			this._map.on('click', this._onClick, this);
		}
	},

	_onClick: function (e) {
		if (this._containsPoint(e.layerPoint)) {
			this.fire('click', e);
		}
	},

	_onMouseMove: function (e) {
		if (!this._map || this._map._animatingZoom) { return; }

		// TODO don't do on each move
		if (this._containsPoint(e.layerPoint)) {
			this._ctx.canvas.style.cursor = 'pointer';
			this._mouseInside = true;
			this.fire('mouseover', e);

		} else if (this._mouseInside) {
			this._ctx.canvas.style.cursor = '';
			this._mouseInside = false;
			this.fire('mouseout', e);
		}
	}
});

L.Map.include((L.Path.SVG && !window.L_PREFER_CANVAS) || !L.Browser.canvas ? {} : {
	_initPathRoot: function () {
		var root = this._pathRoot,
		    ctx;

		if (!root) {
			root = this._pathRoot = document.createElement('canvas');
			root.style.position = 'absolute';
			ctx = this._canvasCtx = root.getContext('2d');

			ctx.lineCap = 'round';
			ctx.lineJoin = 'round';

			this._panes.overlayPane.appendChild(root);

			if (this.options.zoomAnimation) {
				this._pathRoot.className = 'leaflet-zoom-animated';
				this.on('zoomanim', this._animatePathZoom);
				this.on('zoomend', this._endPathZoom);
			}
			this.on('moveend', this._updateCanvasViewport);
			this._updateCanvasViewport();
		}
	},

	_updateCanvasViewport: function () {
		// don't redraw while zooming. See _updateSvgViewport for more details
		if (this._pathZooming) { return; }
		this._updatePathViewport();

		var vp = this._pathViewport,
		    min = vp.min,
		    size = vp.max.subtract(min),
		    root = this._pathRoot;

		//TODO check if this works properly on mobile webkit
		L.DomUtil.setPosition(root, min);
		root.width = size.x;
		root.height = size.y;
		root.getContext('2d').translate(-min.x, -min.y);
	}
});


/*
 * L.LineUtil contains different utility functions for line segments
 * and polylines (clipping, simplification, distances, etc.)
 */

/*jshint bitwise:false */ // allow bitwise oprations for this file

L.LineUtil = {

	// Simplify polyline with vertex reduction and Douglas-Peucker simplification.
	// Improves rendering performance dramatically by lessening the number of points to draw.

	simplify: function (/*Point[]*/ points, /*Number*/ tolerance) {
		if (!tolerance || !points.length) {
			return points.slice();
		}

		var sqTolerance = tolerance * tolerance;

		// stage 1: vertex reduction
		points = this._reducePoints(points, sqTolerance);

		// stage 2: Douglas-Peucker simplification
		points = this._simplifyDP(points, sqTolerance);

		return points;
	},

	// distance from a point to a segment between two points
	pointToSegmentDistance:  function (/*Point*/ p, /*Point*/ p1, /*Point*/ p2) {
		return Math.sqrt(this._sqClosestPointOnSegment(p, p1, p2, true));
	},

	closestPointOnSegment: function (/*Point*/ p, /*Point*/ p1, /*Point*/ p2) {
		return this._sqClosestPointOnSegment(p, p1, p2);
	},

	// Douglas-Peucker simplification, see http://en.wikipedia.org/wiki/Douglas-Peucker_algorithm
	_simplifyDP: function (points, sqTolerance) {

		var len = points.length,
		    ArrayConstructor = typeof Uint8Array !== undefined + '' ? Uint8Array : Array,
		    markers = new ArrayConstructor(len);

		markers[0] = markers[len - 1] = 1;

		this._simplifyDPStep(points, markers, sqTolerance, 0, len - 1);

		var i,
		    newPoints = [];

		for (i = 0; i < len; i++) {
			if (markers[i]) {
				newPoints.push(points[i]);
			}
		}

		return newPoints;
	},

	_simplifyDPStep: function (points, markers, sqTolerance, first, last) {

		var maxSqDist = 0,
		    index, i, sqDist;

		for (i = first + 1; i <= last - 1; i++) {
			sqDist = this._sqClosestPointOnSegment(points[i], points[first], points[last], true);

			if (sqDist > maxSqDist) {
				index = i;
				maxSqDist = sqDist;
			}
		}

		if (maxSqDist > sqTolerance) {
			markers[index] = 1;

			this._simplifyDPStep(points, markers, sqTolerance, first, index);
			this._simplifyDPStep(points, markers, sqTolerance, index, last);
		}
	},

	// reduce points that are too close to each other to a single point
	_reducePoints: function (points, sqTolerance) {
		var reducedPoints = [points[0]];

		for (var i = 1, prev = 0, len = points.length; i < len; i++) {
			if (this._sqDist(points[i], points[prev]) > sqTolerance) {
				reducedPoints.push(points[i]);
				prev = i;
			}
		}
		if (prev < len - 1) {
			reducedPoints.push(points[len - 1]);
		}
		return reducedPoints;
	},

	// Cohen-Sutherland line clipping algorithm.
	// Used to avoid rendering parts of a polyline that are not currently visible.

	clipSegment: function (a, b, bounds, useLastCode) {
		var codeA = useLastCode ? this._lastCode : this._getBitCode(a, bounds),
		    codeB = this._getBitCode(b, bounds),

		    codeOut, p, newCode;

		// save 2nd code to avoid calculating it on the next segment
		this._lastCode = codeB;

		while (true) {
			// if a,b is inside the clip window (trivial accept)
			if (!(codeA | codeB)) {
				return [a, b];
			// if a,b is outside the clip window (trivial reject)
			} else if (codeA & codeB) {
				return false;
			// other cases
			} else {
				codeOut = codeA || codeB;
				p = this._getEdgeIntersection(a, b, codeOut, bounds);
				newCode = this._getBitCode(p, bounds);

				if (codeOut === codeA) {
					a = p;
					codeA = newCode;
				} else {
					b = p;
					codeB = newCode;
				}
			}
		}
	},

	_getEdgeIntersection: function (a, b, code, bounds) {
		var dx = b.x - a.x,
		    dy = b.y - a.y,
		    min = bounds.min,
		    max = bounds.max;

		if (code & 8) { // top
			return new L.Point(a.x + dx * (max.y - a.y) / dy, max.y);
		} else if (code & 4) { // bottom
			return new L.Point(a.x + dx * (min.y - a.y) / dy, min.y);
		} else if (code & 2) { // right
			return new L.Point(max.x, a.y + dy * (max.x - a.x) / dx);
		} else if (code & 1) { // left
			return new L.Point(min.x, a.y + dy * (min.x - a.x) / dx);
		}
	},

	_getBitCode: function (/*Point*/ p, bounds) {
		var code = 0;

		if (p.x < bounds.min.x) { // left
			code |= 1;
		} else if (p.x > bounds.max.x) { // right
			code |= 2;
		}
		if (p.y < bounds.min.y) { // bottom
			code |= 4;
		} else if (p.y > bounds.max.y) { // top
			code |= 8;
		}

		return code;
	},

	// square distance (to avoid unnecessary Math.sqrt calls)
	_sqDist: function (p1, p2) {
		var dx = p2.x - p1.x,
		    dy = p2.y - p1.y;
		return dx * dx + dy * dy;
	},

	// return closest point on segment or distance to that point
	_sqClosestPointOnSegment: function (p, p1, p2, sqDist) {
		var x = p1.x,
		    y = p1.y,
		    dx = p2.x - x,
		    dy = p2.y - y,
		    dot = dx * dx + dy * dy,
		    t;

		if (dot > 0) {
			t = ((p.x - x) * dx + (p.y - y) * dy) / dot;

			if (t > 1) {
				x = p2.x;
				y = p2.y;
			} else if (t > 0) {
				x += dx * t;
				y += dy * t;
			}
		}

		dx = p.x - x;
		dy = p.y - y;

		return sqDist ? dx * dx + dy * dy : new L.Point(x, y);
	}
};


/*
 * L.Polyline is used to display polylines on a map.
 */

L.Polyline = L.Path.extend({
	initialize: function (latlngs, options) {
		L.Path.prototype.initialize.call(this, options);

		this._latlngs = this._convertLatLngs(latlngs);
	},

	options: {
		// how much to simplify the polyline on each zoom level
		// more = better performance and smoother look, less = more accurate
		smoothFactor: 1.0,
		noClip: false
	},

	projectLatlngs: function () {
		this._originalPoints = [];

		for (var i = 0, len = this._latlngs.length; i < len; i++) {
			this._originalPoints[i] = this._map.latLngToLayerPoint(this._latlngs[i]);
		}
	},

	getPathString: function () {
		for (var i = 0, len = this._parts.length, str = ''; i < len; i++) {
			str += this._getPathPartStr(this._parts[i]);
		}
		return str;
	},

	getLatLngs: function () {
		return this._latlngs;
	},

	setLatLngs: function (latlngs) {
		this._latlngs = this._convertLatLngs(latlngs);
		return this.redraw();
	},

	addLatLng: function (latlng) {
		this._latlngs.push(L.latLng(latlng));
		return this.redraw();
	},

	spliceLatLngs: function () { // (Number index, Number howMany)
		var removed = [].splice.apply(this._latlngs, arguments);
		this._convertLatLngs(this._latlngs, true);
		this.redraw();
		return removed;
	},

	closestLayerPoint: function (p) {
		var minDistance = Infinity, parts = this._parts, p1, p2, minPoint = null;

		for (var j = 0, jLen = parts.length; j < jLen; j++) {
			var points = parts[j];
			for (var i = 1, len = points.length; i < len; i++) {
				p1 = points[i - 1];
				p2 = points[i];
				var sqDist = L.LineUtil._sqClosestPointOnSegment(p, p1, p2, true);
				if (sqDist < minDistance) {
					minDistance = sqDist;
					minPoint = L.LineUtil._sqClosestPointOnSegment(p, p1, p2);
				}
			}
		}
		if (minPoint) {
			minPoint.distance = Math.sqrt(minDistance);
		}
		return minPoint;
	},

	getBounds: function () {
		return new L.LatLngBounds(this.getLatLngs());
	},

	_convertLatLngs: function (latlngs, overwrite) {
		var i, len, target = overwrite ? latlngs : [];

		for (i = 0, len = latlngs.length; i < len; i++) {
			if (L.Util.isArray(latlngs[i]) && typeof latlngs[i][0] !== 'number') {
				return;
			}
			target[i] = L.latLng(latlngs[i]);
		}
		return target;
	},

	_initEvents: function () {
		L.Path.prototype._initEvents.call(this);
	},

	_getPathPartStr: function (points) {
		var round = L.Path.VML;

		for (var j = 0, len2 = points.length, str = '', p; j < len2; j++) {
			p = points[j];
			if (round) {
				p._round();
			}
			str += (j ? 'L' : 'M') + p.x + ' ' + p.y;
		}
		return str;
	},

	_clipPoints: function () {
		var points = this._originalPoints,
		    len = points.length,
		    i, k, segment;

		if (this.options.noClip) {
			this._parts = [points];
			return;
		}

		this._parts = [];

		var parts = this._parts,
		    vp = this._map._pathViewport,
		    lu = L.LineUtil;

		for (i = 0, k = 0; i < len - 1; i++) {
			segment = lu.clipSegment(points[i], points[i + 1], vp, i);
			if (!segment) {
				continue;
			}

			parts[k] = parts[k] || [];
			parts[k].push(segment[0]);

			// if segment goes out of screen, or it's the last one, it's the end of the line part
			if ((segment[1] !== points[i + 1]) || (i === len - 2)) {
				parts[k].push(segment[1]);
				k++;
			}
		}
	},

	// simplify each clipped part of the polyline
	_simplifyPoints: function () {
		var parts = this._parts,
		    lu = L.LineUtil;

		for (var i = 0, len = parts.length; i < len; i++) {
			parts[i] = lu.simplify(parts[i], this.options.smoothFactor);
		}
	},

	_updatePath: function () {
		if (!this._map) { return; }

		this._clipPoints();
		this._simplifyPoints();

		L.Path.prototype._updatePath.call(this);
	}
});

L.polyline = function (latlngs, options) {
	return new L.Polyline(latlngs, options);
};


/*
 * L.PolyUtil contains utility functions for polygons (clipping, etc.).
 */

/*jshint bitwise:false */ // allow bitwise operations here

L.PolyUtil = {};

/*
 * Sutherland-Hodgeman polygon clipping algorithm.
 * Used to avoid rendering parts of a polygon that are not currently visible.
 */
L.PolyUtil.clipPolygon = function (points, bounds) {
	var clippedPoints,
	    edges = [1, 4, 2, 8],
	    i, j, k,
	    a, b,
	    len, edge, p,
	    lu = L.LineUtil;

	for (i = 0, len = points.length; i < len; i++) {
		points[i]._code = lu._getBitCode(points[i], bounds);
	}

	// for each edge (left, bottom, right, top)
	for (k = 0; k < 4; k++) {
		edge = edges[k];
		clippedPoints = [];

		for (i = 0, len = points.length, j = len - 1; i < len; j = i++) {
			a = points[i];
			b = points[j];

			// if a is inside the clip window
			if (!(a._code & edge)) {
				// if b is outside the clip window (a->b goes out of screen)
				if (b._code & edge) {
					p = lu._getEdgeIntersection(b, a, edge, bounds);
					p._code = lu._getBitCode(p, bounds);
					clippedPoints.push(p);
				}
				clippedPoints.push(a);

			// else if b is inside the clip window (a->b enters the screen)
			} else if (!(b._code & edge)) {
				p = lu._getEdgeIntersection(b, a, edge, bounds);
				p._code = lu._getBitCode(p, bounds);
				clippedPoints.push(p);
			}
		}
		points = clippedPoints;
	}

	return points;
};


/*
 * L.Polygon is used to display polygons on a map.
 */

L.Polygon = L.Polyline.extend({
	options: {
		fill: true
	},

	initialize: function (latlngs, options) {
		var i, len, hole;

		L.Polyline.prototype.initialize.call(this, latlngs, options);

		if (latlngs && L.Util.isArray(latlngs[0]) && (typeof latlngs[0][0] !== 'number')) {
			this._latlngs = this._convertLatLngs(latlngs[0]);
			this._holes = latlngs.slice(1);

			for (i = 0, len = this._holes.length; i < len; i++) {
				hole = this._holes[i] = this._convertLatLngs(this._holes[i]);
				if (hole[0].equals(hole[hole.length - 1])) {
					hole.pop();
				}
			}
		}

		// filter out last point if its equal to the first one
		latlngs = this._latlngs;

		if (latlngs.length >= 2 && latlngs[0].equals(latlngs[latlngs.length - 1])) {
			latlngs.pop();
		}
	},

	projectLatlngs: function () {
		L.Polyline.prototype.projectLatlngs.call(this);

		// project polygon holes points
		// TODO move this logic to Polyline to get rid of duplication
		this._holePoints = [];

		if (!this._holes) { return; }

		var i, j, len, len2;

		for (i = 0, len = this._holes.length; i < len; i++) {
			this._holePoints[i] = [];

			for (j = 0, len2 = this._holes[i].length; j < len2; j++) {
				this._holePoints[i][j] = this._map.latLngToLayerPoint(this._holes[i][j]);
			}
		}
	},

	_clipPoints: function () {
		var points = this._originalPoints,
		    newParts = [];

		this._parts = [points].concat(this._holePoints);

		if (this.options.noClip) { return; }

		for (var i = 0, len = this._parts.length; i < len; i++) {
			var clipped = L.PolyUtil.clipPolygon(this._parts[i], this._map._pathViewport);
			if (clipped.length) {
				newParts.push(clipped);
			}
		}

		this._parts = newParts;
	},

	_getPathPartStr: function (points) {
		var str = L.Polyline.prototype._getPathPartStr.call(this, points);
		return str + (L.Browser.svg ? 'z' : 'x');
	}
});

L.polygon = function (latlngs, options) {
	return new L.Polygon(latlngs, options);
};


/*
 * Contains L.MultiPolyline and L.MultiPolygon layers.
 */

(function () {
	function createMulti(Klass) {

		return L.FeatureGroup.extend({

			initialize: function (latlngs, options) {
				this._layers = {};
				this._options = options;
				this.setLatLngs(latlngs);
			},

			setLatLngs: function (latlngs) {
				var i = 0,
				    len = latlngs.length;

				this.eachLayer(function (layer) {
					if (i < len) {
						layer.setLatLngs(latlngs[i++]);
					} else {
						this.removeLayer(layer);
					}
				}, this);

				while (i < len) {
					this.addLayer(new Klass(latlngs[i++], this._options));
				}

				return this;
			}
		});
	}

	L.MultiPolyline = createMulti(L.Polyline);
	L.MultiPolygon = createMulti(L.Polygon);

	L.multiPolyline = function (latlngs, options) {
		return new L.MultiPolyline(latlngs, options);
	};

	L.multiPolygon = function (latlngs, options) {
		return new L.MultiPolygon(latlngs, options);
	};
}());


/*
 * L.Rectangle extends Polygon and creates a rectangle when passed a LatLngBounds object.
 */

L.Rectangle = L.Polygon.extend({
	initialize: function (latLngBounds, options) {
		L.Polygon.prototype.initialize.call(this, this._boundsToLatLngs(latLngBounds), options);
	},

	setBounds: function (latLngBounds) {
		this.setLatLngs(this._boundsToLatLngs(latLngBounds));
	},

	_boundsToLatLngs: function (latLngBounds) {
		latLngBounds = L.latLngBounds(latLngBounds);
		return [
			latLngBounds.getSouthWest(),
			latLngBounds.getNorthWest(),
			latLngBounds.getNorthEast(),
			latLngBounds.getSouthEast()
		];
	}
});

L.rectangle = function (latLngBounds, options) {
	return new L.Rectangle(latLngBounds, options);
};


/*
 * L.Circle is a circle overlay (with a certain radius in meters).
 */

L.Circle = L.Path.extend({
	initialize: function (latlng, radius, options) {
		L.Path.prototype.initialize.call(this, options);

		this._latlng = L.latLng(latlng);
		this._mRadius = radius;
	},

	options: {
		fill: true
	},

	setLatLng: function (latlng) {
		this._latlng = L.latLng(latlng);
		return this.redraw();
	},

	setRadius: function (radius) {
		this._mRadius = radius;
		return this.redraw();
	},

	projectLatlngs: function () {
		var lngRadius = this._getLngRadius(),
		    latlng = this._latlng,
		    pointLeft = this._map.latLngToLayerPoint([latlng.lat, latlng.lng - lngRadius]);

		this._point = this._map.latLngToLayerPoint(latlng);
		this._radius = Math.max(this._point.x - pointLeft.x, 1);
	},

	getBounds: function () {
		var lngRadius = this._getLngRadius(),
		    latRadius = (this._mRadius / 40075017) * 360,
		    latlng = this._latlng;

		return new L.LatLngBounds(
		        [latlng.lat - latRadius, latlng.lng - lngRadius],
		        [latlng.lat + latRadius, latlng.lng + lngRadius]);
	},

	getLatLng: function () {
		return this._latlng;
	},

	getPathString: function () {
		var p = this._point,
		    r = this._radius;

		if (this._checkIfEmpty()) {
			return '';
		}

		if (L.Browser.svg) {
			return 'M' + p.x + ',' + (p.y - r) +
			       'A' + r + ',' + r + ',0,1,1,' +
			       (p.x - 0.1) + ',' + (p.y - r) + ' z';
		} else {
			p._round();
			r = Math.round(r);
			return 'AL ' + p.x + ',' + p.y + ' ' + r + ',' + r + ' 0,' + (65535 * 360);
		}
	},

	getRadius: function () {
		return this._mRadius;
	},

	// TODO Earth hardcoded, move into projection code!

	_getLatRadius: function () {
		return (this._mRadius / 40075017) * 360;
	},

	_getLngRadius: function () {
		return this._getLatRadius() / Math.cos(L.LatLng.DEG_TO_RAD * this._latlng.lat);
	},

	_checkIfEmpty: function () {
		if (!this._map) {
			return false;
		}
		var vp = this._map._pathViewport,
		    r = this._radius,
		    p = this._point;

		return p.x - r > vp.max.x || p.y - r > vp.max.y ||
		       p.x + r < vp.min.x || p.y + r < vp.min.y;
	}
});

L.circle = function (latlng, radius, options) {
	return new L.Circle(latlng, radius, options);
};


/*
 * L.CircleMarker is a circle overlay with a permanent pixel radius.
 */

L.CircleMarker = L.Circle.extend({
	options: {
		radius: 10,
		weight: 2
	},

	initialize: function (latlng, options) {
		L.Circle.prototype.initialize.call(this, latlng, null, options);
		this._radius = this.options.radius;
	},

	projectLatlngs: function () {
		this._point = this._map.latLngToLayerPoint(this._latlng);
	},

	_updateStyle : function () {
		L.Circle.prototype._updateStyle.call(this);
		this.setRadius(this.options.radius);
	},

	setRadius: function (radius) {
		this.options.radius = this._radius = radius;
		return this.redraw();
	}
});

L.circleMarker = function (latlng, options) {
	return new L.CircleMarker(latlng, options);
};


/*
 * Extends L.Polyline to be able to manually detect clicks on Canvas-rendered polylines.
 */

L.Polyline.include(!L.Path.CANVAS ? {} : {
	_containsPoint: function (p, closed) {
		var i, j, k, len, len2, dist, part,
		    w = this.options.weight / 2;

		if (L.Browser.touch) {
			w += 10; // polyline click tolerance on touch devices
		}

		for (i = 0, len = this._parts.length; i < len; i++) {
			part = this._parts[i];
			for (j = 0, len2 = part.length, k = len2 - 1; j < len2; k = j++) {
				if (!closed && (j === 0)) {
					continue;
				}

				dist = L.LineUtil.pointToSegmentDistance(p, part[k], part[j]);

				if (dist <= w) {
					return true;
				}
			}
		}
		return false;
	}
});


/*
 * Extends L.Polygon to be able to manually detect clicks on Canvas-rendered polygons.
 */

L.Polygon.include(!L.Path.CANVAS ? {} : {
	_containsPoint: function (p) {
		var inside = false,
		    part, p1, p2,
		    i, j, k,
		    len, len2;

		// TODO optimization: check if within bounds first

		if (L.Polyline.prototype._containsPoint.call(this, p, true)) {
			// click on polygon border
			return true;
		}

		// ray casting algorithm for detecting if point is in polygon

		for (i = 0, len = this._parts.length; i < len; i++) {
			part = this._parts[i];

			for (j = 0, len2 = part.length, k = len2 - 1; j < len2; k = j++) {
				p1 = part[j];
				p2 = part[k];

				if (((p1.y > p.y) !== (p2.y > p.y)) &&
						(p.x < (p2.x - p1.x) * (p.y - p1.y) / (p2.y - p1.y) + p1.x)) {
					inside = !inside;
				}
			}
		}

		return inside;
	}
});


/*
 * Extends L.Circle with Canvas-specific code.
 */

L.Circle.include(!L.Path.CANVAS ? {} : {
	_drawPath: function () {
		var p = this._point;
		this._ctx.beginPath();
		this._ctx.arc(p.x, p.y, this._radius, 0, Math.PI * 2, false);
	},

	_containsPoint: function (p) {
		var center = this._point,
		    w2 = this.options.stroke ? this.options.weight / 2 : 0;

		return (p.distanceTo(center) <= this._radius + w2);
	}
});


/*
 * CircleMarker canvas specific drawing parts.
 */

L.CircleMarker.include(!L.Path.CANVAS ? {} : {
	_updateStyle: function () {
		L.Path.prototype._updateStyle.call(this);
	}
});


/*
 * L.GeoJSON turns any GeoJSON data into a Leaflet layer.
 */

L.GeoJSON = L.FeatureGroup.extend({

	initialize: function (geojson, options) {
		L.setOptions(this, options);

		this._layers = {};

		if (geojson) {
			this.addData(geojson);
		}
	},

	addData: function (geojson) {
		var features = L.Util.isArray(geojson) ? geojson : geojson.features,
		    i, len;

		if (features) {
			for (i = 0, len = features.length; i < len; i++) {
				// Only add this if geometry or geometries are set and not null
				if (features[i].geometries || features[i].geometry || features[i].features) {
					this.addData(features[i]);
				}
			}
			return this;
		}

		var options = this.options;

		if (options.filter && !options.filter(geojson)) { return; }

		var layer = L.GeoJSON.geometryToLayer(geojson, options.pointToLayer, options.coordsToLatLng);
		layer.feature = geojson;

		layer.defaultOptions = layer.options;
		this.resetStyle(layer);

		if (options.onEachFeature) {
			options.onEachFeature(geojson, layer);
		}

		return this.addLayer(layer);
	},

	resetStyle: function (layer) {
		var style = this.options.style;
		if (style) {
			// reset any custom styles
			L.Util.extend(layer.options, layer.defaultOptions);

			this._setLayerStyle(layer, style);
		}
	},

	setStyle: function (style) {
		this.eachLayer(function (layer) {
			this._setLayerStyle(layer, style);
		}, this);
	},

	_setLayerStyle: function (layer, style) {
		if (typeof style === 'function') {
			style = style(layer.feature);
		}
		if (layer.setStyle) {
			layer.setStyle(style);
		}
	}
});

L.extend(L.GeoJSON, {
	geometryToLayer: function (geojson, pointToLayer, coordsToLatLng) {
		var geometry = geojson.type === 'Feature' ? geojson.geometry : geojson,
		    coords = geometry.coordinates,
		    layers = [],
		    latlng, latlngs, i, len, layer;

		coordsToLatLng = coordsToLatLng || this.coordsToLatLng;

		switch (geometry.type) {
		case 'Point':
			latlng = coordsToLatLng(coords);
			return pointToLayer ? pointToLayer(geojson, latlng) : new L.Marker(latlng);

		case 'MultiPoint':
			for (i = 0, len = coords.length; i < len; i++) {
				latlng = coordsToLatLng(coords[i]);
				layer = pointToLayer ? pointToLayer(geojson, latlng) : new L.Marker(latlng);
				layers.push(layer);
			}
			return new L.FeatureGroup(layers);

		case 'LineString':
			latlngs = this.coordsToLatLngs(coords, 0, coordsToLatLng);
			return new L.Polyline(latlngs);

		case 'Polygon':
			latlngs = this.coordsToLatLngs(coords, 1, coordsToLatLng);
			return new L.Polygon(latlngs);

		case 'MultiLineString':
			latlngs = this.coordsToLatLngs(coords, 1, coordsToLatLng);
			return new L.MultiPolyline(latlngs);

		case 'MultiPolygon':
			latlngs = this.coordsToLatLngs(coords, 2, coordsToLatLng);
			return new L.MultiPolygon(latlngs);

		case 'GeometryCollection':
			for (i = 0, len = geometry.geometries.length; i < len; i++) {

				layer = this.geometryToLayer({
					geometry: geometry.geometries[i],
					type: 'Feature',
					properties: geojson.properties
				}, pointToLayer);

				layers.push(layer);
			}
			return new L.FeatureGroup(layers);

		default:
			throw new Error('Invalid GeoJSON object.');
		}
	},

	coordsToLatLng: function (coords) { // (Array[, Boolean]) -> LatLng
		return new L.LatLng(coords[1], coords[0]);
	},

	coordsToLatLngs: function (coords, levelsDeep, coordsToLatLng) { // (Array[, Number, Function]) -> Array
		var latlng, i, len,
		    latlngs = [];

		for (i = 0, len = coords.length; i < len; i++) {
			latlng = levelsDeep ?
			        this.coordsToLatLngs(coords[i], levelsDeep - 1, coordsToLatLng) :
			        (coordsToLatLng || this.coordsToLatLng)(coords[i]);

			latlngs.push(latlng);
		}

		return latlngs;
	},

	latLngToCoords: function (latLng) {
		return [latLng.lng, latLng.lat];
	},

	latLngsToCoords: function (latLngs) {
		var coords = [];

		for (var i = 0, len = latLngs.length; i < len; i++) {
			coords.push(L.GeoJSON.latLngToCoords(latLngs[i]));
		}

		return coords;
	}
});

L.Marker.include({
	toGeoJSON: function () {
		return {
			type: 'Point',
			coordinates: L.GeoJSON.latLngToCoords(this.getLatLng())
		};
	}
});

L.Polyline.include({
	toGeoJSON: function () {
		return {
			type: 'LineString',
			coordinates: L.GeoJSON.latLngsToCoords(this.getLatLngs())
		};
	}
});

L.Polygon.include({
	toGeoJSON: function () {
		var coords = [L.GeoJSON.latLngsToCoords(this.getLatLngs())],
		    i, len, hole;

		coords[0].push(coords[0][0]);

		if (this._holes) {
			for (i = 0, len = this._holes.length; i < len; i++) {
				hole = L.GeoJSON.latLngsToCoords(this._holes[i]);
				hole.push(hole[0]);
				coords.push(hole);
			}
		}

		return {
			type: 'Polygon',
			coordinates: coords
		};
	}
});

(function () {
	function includeMulti(Klass, type) {
		Klass.include({
			toGeoJSON: function () {
				var coords = [];

				this.eachLayer(function (layer) {
					coords.push(layer.toGeoJSON().coordinates);
				});

				return {
					type: type,
					coordinates: coords
				};
			}
		});
	}

	includeMulti(L.MultiPolyline, 'MultiLineString');
	includeMulti(L.MultiPolygon, 'MultiPolygon');
}());

L.LayerGroup.include({
	toGeoJSON: function () {
		var geoms = [];

		this.eachLayer(function (layer) {
			if (layer.toGeoJSON) {
				geoms.push(layer.toGeoJSON());
			}
		});

		return {
			type: 'GeometryCollection',
			geometries: geoms
		};
	}
});

L.geoJson = function (geojson, options) {
	return new L.GeoJSON(geojson, options);
};


/*
 * L.DomEvent contains functions for working with DOM events.
 */

L.DomEvent = {
	/* inspired by John Resig, Dean Edwards and YUI addEvent implementations */
	addListener: function (obj, type, fn, context) { // (HTMLElement, String, Function[, Object])

		var id = L.stamp(fn),
		    key = '_leaflet_' + type + id,
		    handler, originalHandler, newType;

		if (obj[key]) { return this; }

		handler = function (e) {
			return fn.call(context || obj, e || L.DomEvent._getEvent());
		};

		if (L.Browser.msTouch && type.indexOf('touch') === 0) {
			return this.addMsTouchListener(obj, type, handler, id);
		}
		if (L.Browser.touch && (type === 'dblclick') && this.addDoubleTapListener) {
			this.addDoubleTapListener(obj, handler, id);
		}

		if ('addEventListener' in obj) {

			if (type === 'mousewheel') {
				obj.addEventListener('DOMMouseScroll', handler, false);
				obj.addEventListener(type, handler, false);

			} else if ((type === 'mouseenter') || (type === 'mouseleave')) {

				originalHandler = handler;
				newType = (type === 'mouseenter' ? 'mouseover' : 'mouseout');

				handler = function (e) {
					if (!L.DomEvent._checkMouse(obj, e)) { return; }
					return originalHandler(e);
				};

				obj.addEventListener(newType, handler, false);

			} else if (type === 'click' && L.Browser.android) {
				originalHandler = handler;
				handler = function (e) {
					return L.DomEvent._filterClick(e, originalHandler);
				};

				obj.addEventListener(type, handler, false);
			} else {
				obj.addEventListener(type, handler, false);
			}

		} else if ('attachEvent' in obj) {
			obj.attachEvent('on' + type, handler);
		}

		obj[key] = handler;

		return this;
	},

	removeListener: function (obj, type, fn) {  // (HTMLElement, String, Function)

		var id = L.stamp(fn),
		    key = '_leaflet_' + type + id,
		    handler = obj[key];

		if (!handler) { return this; }

		if (L.Browser.msTouch && type.indexOf('touch') === 0) {
			this.removeMsTouchListener(obj, type, id);
		} else if (L.Browser.touch && (type === 'dblclick') && this.removeDoubleTapListener) {
			this.removeDoubleTapListener(obj, id);

		} else if ('removeEventListener' in obj) {

			if (type === 'mousewheel') {
				obj.removeEventListener('DOMMouseScroll', handler, false);
				obj.removeEventListener(type, handler, false);

			} else if ((type === 'mouseenter') || (type === 'mouseleave')) {
				obj.removeEventListener((type === 'mouseenter' ? 'mouseover' : 'mouseout'), handler, false);
			} else {
				obj.removeEventListener(type, handler, false);
			}
		} else if ('detachEvent' in obj) {
			obj.detachEvent('on' + type, handler);
		}

		obj[key] = null;

		return this;
	},

	stopPropagation: function (e) {

		if (e.stopPropagation) {
			e.stopPropagation();
		} else {
			e.cancelBubble = true;
		}
		return this;
	},

	disableClickPropagation: function (el) {

		var stop = L.DomEvent.stopPropagation;

		for (var i = L.Draggable.START.length - 1; i >= 0; i--) {
			L.DomEvent.addListener(el, L.Draggable.START[i], stop);
		}

		return L.DomEvent
			.addListener(el, 'click', stop)
			.addListener(el, 'dblclick', stop);
	},

	preventDefault: function (e) {

		if (e.preventDefault) {
			e.preventDefault();
		} else {
			e.returnValue = false;
		}
		return this;
	},

	stop: function (e) {
		return L.DomEvent.preventDefault(e).stopPropagation(e);
	},

	getMousePosition: function (e, container) {

		var body = document.body,
		    docEl = document.documentElement,
		    x = e.pageX ? e.pageX : e.clientX + body.scrollLeft + docEl.scrollLeft,
		    y = e.pageY ? e.pageY : e.clientY + body.scrollTop + docEl.scrollTop,
		    pos = new L.Point(x, y);

		return (container ? pos._subtract(L.DomUtil.getViewportOffset(container)) : pos);
	},

	getWheelDelta: function (e) {

		var delta = 0;

		if (e.wheelDelta) {
			delta = e.wheelDelta / 120;
		}
		if (e.detail) {
			delta = -e.detail / 3;
		}
		return delta;
	},

	// check if element really left/entered the event target (for mouseenter/mouseleave)
	_checkMouse: function (el, e) {

		var related = e.relatedTarget;

		if (!related) { return true; }

		try {
			while (related && (related !== el)) {
				related = related.parentNode;
			}
		} catch (err) {
			return false;
		}
		return (related !== el);
	},

	_getEvent: function () { // evil magic for IE
		/*jshint noarg:false */
		var e = window.event;
		if (!e) {
			var caller = arguments.callee.caller;
			while (caller) {
				e = caller['arguments'][0];
				if (e && window.Event === e.constructor) {
					break;
				}
				caller = caller.caller;
			}
		}
		return e;
	},

	// this solves a bug in Android WebView where a single touch triggers two click events.
	_filterClick: function (e, handler) {
		var timeStamp = (e.timeStamp || e.originalEvent.timeStamp);
		var elapsed = L.DomEvent._lastClick && (timeStamp - L.DomEvent._lastClick);

		// are they closer together than 400ms yet more than 100ms?
		// Android typically triggers them ~300ms apart while multiple listeners
		// on the same event should be triggered far faster.

		if (elapsed && elapsed > 100 && elapsed < 400) {
			L.DomEvent.stop(e);
			return;
		}
		L.DomEvent._lastClick = timeStamp;

		return handler(e);
	}
};

L.DomEvent.on = L.DomEvent.addListener;
L.DomEvent.off = L.DomEvent.removeListener;


/*
 * L.Draggable allows you to add dragging capabilities to any element. Supports mobile devices too.
 */

L.Draggable = L.Class.extend({
	includes: L.Mixin.Events,

	statics: {
		START: L.Browser.touch ? ['touchstart', 'mousedown'] : ['mousedown'],
		END: {
			mousedown: 'mouseup',
			touchstart: 'touchend',
			MSPointerDown: 'touchend'
		},
		MOVE: {
			mousedown: 'mousemove',
			touchstart: 'touchmove',
			MSPointerDown: 'touchmove'
		},
		TAP_TOLERANCE: 15
	},

	initialize: function (element, dragStartTarget, longPress) {
		this._element = element;
		this._dragStartTarget = dragStartTarget || element;
		this._longPress = longPress && !L.Browser.msTouch;
	},

	enable: function () {
		if (this._enabled) { return; }

		for (var i = L.Draggable.START.length - 1; i >= 0; i--) {
			L.DomEvent.on(this._dragStartTarget, L.Draggable.START[i], this._onDown, this);
		}

		this._enabled = true;
	},

	disable: function () {
		if (!this._enabled) { return; }

		for (var i = L.Draggable.START.length - 1; i >= 0; i--) {
			L.DomEvent.off(this._dragStartTarget, L.Draggable.START[i], this._onDown, this);
		}

		this._enabled = false;
		this._moved = false;
	},

	_onDown: function (e) {
		if (e.shiftKey || ((e.which !== 1) && (e.button !== 1) && !e.touches)) { return; }

		L.DomEvent
		    .preventDefault(e)
		    .stopPropagation(e);

		if (L.Draggable._disabled) { return; }

		this._simulateClick = true;

		var touchesNum = (e.touches && e.touches.length) || 0;

		// don't simulate click or track longpress if more than 1 touch
		if (touchesNum > 1) {
			this._simulateClick = false;
			clearTimeout(this._longPressTimeout);
			return;
		}

		var first = touchesNum === 1 ? e.touches[0] : e,
		    el = first.target;

		// if touching a link, highlight it
		if (L.Browser.touch && el.tagName.toLowerCase() === 'a') {
			L.DomUtil.addClass(el, 'leaflet-active');
		}

		this._moved = false;

		if (this._moving) { return; }

		this._startPoint = new L.Point(first.clientX, first.clientY);
		this._startPos = this._newPos = L.DomUtil.getPosition(this._element);

		// touch contextmenu event emulation
		if (touchesNum === 1 && L.Browser.touch && this._longPress) {

			this._longPressTimeout = setTimeout(L.bind(function () {
				var dist = (this._newPos && this._newPos.distanceTo(this._startPos)) || 0;

				if (dist < L.Draggable.TAP_TOLERANCE) {
					this._simulateClick = false;
					this._onUp();
					this._simulateEvent('contextmenu', first);
				}
			}, this), 1000);
		}

		L.DomEvent
		    .on(document, L.Draggable.MOVE[e.type], this._onMove, this)
		    .on(document, L.Draggable.END[e.type], this._onUp, this);
	},

	_onMove: function (e) {
		if (e.touches && e.touches.length > 1) { return; }

		var first = (e.touches && e.touches.length === 1 ? e.touches[0] : e),
		    newPoint = new L.Point(first.clientX, first.clientY),
		    offset = newPoint.subtract(this._startPoint);

		if (!offset.x && !offset.y) { return; }

		L.DomEvent.preventDefault(e);

		if (!this._moved) {
			this.fire('dragstart');

			this._moved = true;
			this._startPos = L.DomUtil.getPosition(this._element).subtract(offset);

			if (!L.Browser.touch) {
				L.DomUtil.disableTextSelection();
				L.DomUtil.addClass(document.body, 'leaflet-dragging');
			}
		}

		this._newPos = this._startPos.add(offset);
		this._moving = true;

		L.Util.cancelAnimFrame(this._animRequest);
		this._animRequest = L.Util.requestAnimFrame(this._updatePosition, this, true, this._dragStartTarget);
	},

	_updatePosition: function () {
		this.fire('predrag');
		L.DomUtil.setPosition(this._element, this._newPos);
		this.fire('drag');
	},

	_onUp: function (e) {
		var first, el, dist, simulateClickTouch, i;

		clearTimeout(this._longPressTimeout);

		if (this._simulateClick && e.changedTouches) {

			dist = (this._newPos && this._newPos.distanceTo(this._startPos)) || 0;
			first = e.changedTouches[0];
			el = first.target;

			if (el.tagName.toLowerCase() === 'a') {
				L.DomUtil.removeClass(el, 'leaflet-active');
			}

			// simulate click if the touch didn't move too much
			if (dist < L.Draggable.TAP_TOLERANCE) {
				simulateClickTouch = true;
			}
		}

		if (!L.Browser.touch) {
			L.DomUtil.enableTextSelection();
			L.DomUtil.removeClass(document.body, 'leaflet-dragging');
		}

		for (i in L.Draggable.MOVE) {
			L.DomEvent
			    .off(document, L.Draggable.MOVE[i], this._onMove)
			    .off(document, L.Draggable.END[i], this._onUp);
		}

		if (this._moved) {
			// ensure drag is not fired after dragend
			L.Util.cancelAnimFrame(this._animRequest);

			this.fire('dragend');
		}

		this._moving = false;

		if (simulateClickTouch) {
			this._moved = false;
			this._simulateEvent('click', first);
		}
	},

	_simulateEvent: function (type, e) {
		var simulatedEvent = document.createEvent('MouseEvents');

		simulatedEvent.initMouseEvent(
		        type, true, true, window, 1,
		        e.screenX, e.screenY,
		        e.clientX, e.clientY,
		        false, false, false, false, 0, null);

		e.target.dispatchEvent(simulatedEvent);
	}
});


/*
	L.Handler is a base class for handler classes that are used internally to inject
	interaction features like dragging to classes like Map and Marker.
*/

L.Handler = L.Class.extend({
	initialize: function (map) {
		this._map = map;
	},

	enable: function () {
		if (this._enabled) { return; }

		this._enabled = true;
		this.addHooks();
	},

	disable: function () {
		if (!this._enabled) { return; }

		this._enabled = false;
		this.removeHooks();
	},

	enabled: function () {
		return !!this._enabled;
	}
});


/*
 * L.Handler.MapDrag is used to make the map draggable (with panning inertia), enabled by default.
 */

L.Map.mergeOptions({
	dragging: true,

	inertia: !L.Browser.android23,
	inertiaDeceleration: 3400, // px/s^2
	inertiaMaxSpeed: Infinity, // px/s
	inertiaThreshold: L.Browser.touch ? 32 : 18, // ms
	easeLinearity: 0.25,

	longPress: true,

	// TODO refactor, move to CRS
	worldCopyJump: false
});

L.Map.Drag = L.Handler.extend({
	addHooks: function () {
		if (!this._draggable) {
			var map = this._map;

			this._draggable = new L.Draggable(map._mapPane, map._container, map.options.longPress);

			this._draggable.on({
				'dragstart': this._onDragStart,
				'drag': this._onDrag,
				'dragend': this._onDragEnd
			}, this);

			if (map.options.worldCopyJump) {
				this._draggable.on('predrag', this._onPreDrag, this);
				map.on('viewreset', this._onViewReset, this);
			}
		}
		this._draggable.enable();
	},

	removeHooks: function () {
		this._draggable.disable();
	},

	moved: function () {
		return this._draggable && this._draggable._moved;
	},

	_onDragStart: function () {
		var map = this._map;

		if (map._panAnim) {
			map._panAnim.stop();
		}

		map
		    .fire('movestart')
		    .fire('dragstart');

		if (map.options.inertia) {
			this._positions = [];
			this._times = [];
		}
	},

	_onDrag: function () {
		if (this._map.options.inertia) {
			var time = this._lastTime = +new Date(),
			    pos = this._lastPos = this._draggable._newPos;

			this._positions.push(pos);
			this._times.push(time);

			if (time - this._times[0] > 200) {
				this._positions.shift();
				this._times.shift();
			}
		}

		this._map
		    .fire('move')
		    .fire('drag');
	},

	_onViewReset: function () {
		// TODO fix hardcoded Earth values
		var pxCenter = this._map.getSize()._divideBy(2),
		    pxWorldCenter = this._map.latLngToLayerPoint([0, 0]);

		this._initialWorldOffset = pxWorldCenter.subtract(pxCenter).x;
		this._worldWidth = this._map.project([0, 180]).x;
	},

	_onPreDrag: function () {
		// TODO refactor to be able to adjust map pane position after zoom
		var worldWidth = this._worldWidth,
		    halfWidth = Math.round(worldWidth / 2),
		    dx = this._initialWorldOffset,
		    x = this._draggable._newPos.x,
		    newX1 = (x - halfWidth + dx) % worldWidth + halfWidth - dx,
		    newX2 = (x + halfWidth + dx) % worldWidth - halfWidth - dx,
		    newX = Math.abs(newX1 + dx) < Math.abs(newX2 + dx) ? newX1 : newX2;

		this._draggable._newPos.x = newX;
	},

	_onDragEnd: function () {
		var map = this._map,
		    options = map.options,
		    delay = +new Date() - this._lastTime,

		    noInertia = !options.inertia || delay > options.inertiaThreshold || !this._positions[0];

		map.fire('dragend');

		if (noInertia) {
			map.fire('moveend');

		} else {

			var direction = this._lastPos.subtract(this._positions[0]),
			    duration = (this._lastTime + delay - this._times[0]) / 1000,
			    ease = options.easeLinearity,

			    speedVector = direction.multiplyBy(ease / duration),
			    speed = speedVector.distanceTo([0, 0]),

			    limitedSpeed = Math.min(options.inertiaMaxSpeed, speed),
			    limitedSpeedVector = speedVector.multiplyBy(limitedSpeed / speed),

			    decelerationDuration = limitedSpeed / (options.inertiaDeceleration * ease),
			    offset = limitedSpeedVector.multiplyBy(-decelerationDuration / 2).round();

			if (!offset.x || !offset.y) {
				map.fire('moveend');

			} else {
				L.Util.requestAnimFrame(function () {
					map.panBy(offset, {
						duration: decelerationDuration,
						easeLinearity: ease,
						noMoveStart: true
					});
				});
			}
		}
	}
});

L.Map.addInitHook('addHandler', 'dragging', L.Map.Drag);


/*
 * L.Handler.DoubleClickZoom is used to handle double-click zoom on the map, enabled by default.
 */

L.Map.mergeOptions({
	doubleClickZoom: true
});

L.Map.DoubleClickZoom = L.Handler.extend({
	addHooks: function () {
		this._map.on('dblclick', this._onDoubleClick);
	},

	removeHooks: function () {
		this._map.off('dblclick', this._onDoubleClick);
	},

	_onDoubleClick: function (e) {
		this.setZoomAround(e.containerPoint, this._zoom + 1);
	}
});

L.Map.addInitHook('addHandler', 'doubleClickZoom', L.Map.DoubleClickZoom);


/*
 * L.Handler.ScrollWheelZoom is used by L.Map to enable mouse scroll wheel zoom on the map.
 */

L.Map.mergeOptions({
	scrollWheelZoom: true
});

L.Map.ScrollWheelZoom = L.Handler.extend({
	addHooks: function () {
		L.DomEvent.on(this._map._container, 'mousewheel', this._onWheelScroll, this);
		this._delta = 0;
	},

	removeHooks: function () {
		L.DomEvent.off(this._map._container, 'mousewheel', this._onWheelScroll);
	},

	_onWheelScroll: function (e) {
		var delta = L.DomEvent.getWheelDelta(e);

		this._delta += delta;
		this._lastMousePos = this._map.mouseEventToContainerPoint(e);

		if (!this._startTime) {
			this._startTime = +new Date();
		}

		var left = Math.max(40 - (+new Date() - this._startTime), 0);

		clearTimeout(this._timer);
		this._timer = setTimeout(L.bind(this._performZoom, this), left);

		L.DomEvent.preventDefault(e);
		L.DomEvent.stopPropagation(e);
	},

	_performZoom: function () {
		var map = this._map,
		    delta = this._delta,
		    zoom = map.getZoom();

		delta = delta > 0 ? Math.ceil(delta) : Math.floor(delta);
		delta = Math.max(Math.min(delta, 4), -4);
		delta = map._limitZoom(zoom + delta) - zoom;

		this._delta = 0;
		this._startTime = null;

		if (!delta) { return; }

		map.setZoomAround(this._lastMousePos, zoom + delta);
	}
});

L.Map.addInitHook('addHandler', 'scrollWheelZoom', L.Map.ScrollWheelZoom);


/*
 * Extends the event handling code with double tap support for mobile browsers.
 */

L.extend(L.DomEvent, {

	_touchstart: L.Browser.msTouch ? 'MSPointerDown' : 'touchstart',
	_touchend: L.Browser.msTouch ? 'MSPointerUp' : 'touchend',

	// inspired by Zepto touch code by Thomas Fuchs
	addDoubleTapListener: function (obj, handler, id) {
		var last,
		    doubleTap = false,
		    delay = 250,
		    touch,
		    pre = '_leaflet_',
		    touchstart = this._touchstart,
		    touchend = this._touchend,
		    trackedTouches = [];

		function onTouchStart(e) {
			var count;

			if (L.Browser.msTouch) {
				trackedTouches.push(e.pointerId);
				count = trackedTouches.length;
			} else {
				count = e.touches.length;
			}
			if (count > 1) {
				return;
			}

			var now = Date.now(),
				delta = now - (last || now);

			touch = e.touches ? e.touches[0] : e;
			doubleTap = (delta > 0 && delta <= delay);
			last = now;
		}

		function onTouchEnd(e) {
			if (L.Browser.msTouch) {
				var idx = trackedTouches.indexOf(e.pointerId);
				if (idx === -1) {
					return;
				}
				trackedTouches.splice(idx, 1);
			}

			if (doubleTap) {
				if (L.Browser.msTouch) {
					// work around .type being readonly with MSPointer* events
					var newTouch = { },
						prop;

					// jshint forin:false
					for (var i in touch) {
						prop = touch[i];
						if (typeof prop === 'function') {
							newTouch[i] = prop.bind(touch);
						} else {
							newTouch[i] = prop;
						}
					}
					touch = newTouch;
				}
				touch.type = 'dblclick';
				handler(touch);
				last = null;
			}
		}
		obj[pre + touchstart + id] = onTouchStart;
		obj[pre + touchend + id] = onTouchEnd;

		// on msTouch we need to listen on the document, otherwise a drag starting on the map and moving off screen
		// will not come through to us, so we will lose track of how many touches are ongoing
		var endElement = L.Browser.msTouch ? document.documentElement : obj;

		obj.addEventListener(touchstart, onTouchStart, false);
		endElement.addEventListener(touchend, onTouchEnd, false);

		if (L.Browser.msTouch) {
			endElement.addEventListener('MSPointerCancel', onTouchEnd, false);
		}

		return this;
	},

	removeDoubleTapListener: function (obj, id) {
		var pre = '_leaflet_';

		obj.removeEventListener(this._touchstart, obj[pre + this._touchstart + id], false);
		(L.Browser.msTouch ? document.documentElement : obj).removeEventListener(
		        this._touchend, obj[pre + this._touchend + id], false);

		if (L.Browser.msTouch) {
			document.documentElement.removeEventListener('MSPointerCancel', obj[pre + this._touchend + id], false);
		}

		return this;
	}
});


/*
 * Extends L.DomEvent to provide touch support for Internet Explorer and Windows-based devices.
 */

L.extend(L.DomEvent, {

	_msTouches: [],
	_msDocumentListener: false,

	// Provides a touch events wrapper for msPointer events.
	// Based on changes by veproza https://github.com/CloudMade/Leaflet/pull/1019

	addMsTouchListener: function (obj, type, handler, id) {

		switch (type) {
		case 'touchstart':
			return this.addMsTouchListenerStart(obj, type, handler, id);
		case 'touchend':
			return this.addMsTouchListenerEnd(obj, type, handler, id);
		case 'touchmove':
			return this.addMsTouchListenerMove(obj, type, handler, id);
		default:
			throw 'Unknown touch event type';
		}
	},

	addMsTouchListenerStart: function (obj, type, handler, id) {
		var pre = '_leaflet_',
		    touches = this._msTouches;

		var cb = function (e) {

			var alreadyInArray = false;
			for (var i = 0; i < touches.length; i++) {
				if (touches[i].pointerId === e.pointerId) {
					alreadyInArray = true;
					break;
				}
			}
			if (!alreadyInArray) {
				touches.push(e);
			}

			e.touches = touches.slice();
			e.changedTouches = [e];

			handler(e);
		};

		obj[pre + 'touchstart' + id] = cb;
		obj.addEventListener('MSPointerDown', cb, false);

		// need to also listen for end events to keep the _msTouches list accurate
		// this needs to be on the body and never go away
		if (!this._msDocumentListener) {
			var internalCb = function (e) {
				for (var i = 0; i < touches.length; i++) {
					if (touches[i].pointerId === e.pointerId) {
						touches.splice(i, 1);
						break;
					}
				}
			};
			//We listen on the documentElement as any drags that end by moving the touch off the screen get fired there
			document.documentElement.addEventListener('MSPointerUp', internalCb, false);
			document.documentElement.addEventListener('MSPointerCancel', internalCb, false);

			this._msDocumentListener = true;
		}

		return this;
	},

	addMsTouchListenerMove: function (obj, type, handler, id) {
		var pre = '_leaflet_',
		    touches = this._msTouches;

		function cb(e) {

			// don't fire touch moves when mouse isn't down
			if (e.pointerType === e.MSPOINTER_TYPE_MOUSE && e.buttons === 0) { return; }

			for (var i = 0; i < touches.length; i++) {
				if (touches[i].pointerId === e.pointerId) {
					touches[i] = e;
					break;
				}
			}

			e.touches = touches.slice();
			e.changedTouches = [e];

			handler(e);
		}

		obj[pre + 'touchmove' + id] = cb;
		obj.addEventListener('MSPointerMove', cb, false);

		return this;
	},

	addMsTouchListenerEnd: function (obj, type, handler, id) {
		var pre = '_leaflet_',
		    touches = this._msTouches;

		var cb = function (e) {
			for (var i = 0; i < touches.length; i++) {
				if (touches[i].pointerId === e.pointerId) {
					touches.splice(i, 1);
					break;
				}
			}

			e.touches = touches.slice();
			e.changedTouches = [e];

			handler(e);
		};

		obj[pre + 'touchend' + id] = cb;
		obj.addEventListener('MSPointerUp', cb, false);
		obj.addEventListener('MSPointerCancel', cb, false);

		return this;
	},

	removeMsTouchListener: function (obj, type, id) {
		var pre = '_leaflet_',
		    cb = obj[pre + type + id];

		switch (type) {
		case 'touchstart':
			obj.removeEventListener('MSPointerDown', cb, false);
			break;
		case 'touchmove':
			obj.removeEventListener('MSPointerMove', cb, false);
			break;
		case 'touchend':
			obj.removeEventListener('MSPointerUp', cb, false);
			obj.removeEventListener('MSPointerCancel', cb, false);
			break;
		}

		return this;
	}
});


/*
 * L.Handler.TouchZoom is used by L.Map to add pinch zoom on supported mobile browsers.
 */

L.Map.mergeOptions({
	touchZoom: L.Browser.touch && !L.Browser.android23
});

L.Map.TouchZoom = L.Handler.extend({
	addHooks: function () {
		L.DomEvent.on(this._map._container, 'touchstart', this._onTouchStart, this);
	},

	removeHooks: function () {
		L.DomEvent.off(this._map._container, 'touchstart', this._onTouchStart, this);
	},

	_onTouchStart: function (e) {
		var map = this._map;

		if (!e.touches || e.touches.length !== 2 || map._animatingZoom || this._zooming) { return; }

		var p1 = map.mouseEventToLayerPoint(e.touches[0]),
		    p2 = map.mouseEventToLayerPoint(e.touches[1]),
		    viewCenter = map._getCenterLayerPoint();

		this._startCenter = p1.add(p2)._divideBy(2);
		this._startDist = p1.distanceTo(p2);

		this._moved = false;
		this._zooming = true;

		this._centerOffset = viewCenter.subtract(this._startCenter);

		if (map._panAnim) {
			map._panAnim.stop();
		}

		L.DomEvent
		    .on(document, 'touchmove', this._onTouchMove, this)
		    .on(document, 'touchend', this._onTouchEnd, this);

		L.DomEvent.preventDefault(e);
	},

	_onTouchMove: function (e) {
		var map = this._map;

		if (!e.touches || e.touches.length !== 2 || !this._zooming) { return; }

		var p1 = map.mouseEventToLayerPoint(e.touches[0]),
		    p2 = map.mouseEventToLayerPoint(e.touches[1]);

		this._scale = p1.distanceTo(p2) / this._startDist;
		this._delta = p1._add(p2)._divideBy(2)._subtract(this._startCenter);

		if (this._scale === 1) { return; }

		if (!this._moved) {
			L.DomUtil.addClass(map._mapPane, 'leaflet-touching');

			map
			    .fire('movestart')
			    .fire('zoomstart');

			this._moved = true;
		}

		L.Util.cancelAnimFrame(this._animRequest);
		this._animRequest = L.Util.requestAnimFrame(
		        this._updateOnMove, this, true, this._map._container);

		L.DomEvent.preventDefault(e);
	},

	_updateOnMove: function () {
		var map = this._map,
		    origin = this._getScaleOrigin(),
		    center = map.layerPointToLatLng(origin),
		    zoom = map.getScaleZoom(this._scale);

		map._animateZoom(center, zoom, this._startCenter, this._scale, this._delta);
	},

	_onTouchEnd: function () {
		if (!this._moved || !this._zooming) {
			this._zooming = false;
			return;
		}

		var map = this._map;

		this._zooming = false;
		L.DomUtil.removeClass(map._mapPane, 'leaflet-touching');
		L.Util.cancelAnimFrame(this._animRequest);

		L.DomEvent
		    .off(document, 'touchmove', this._onTouchMove)
		    .off(document, 'touchend', this._onTouchEnd);

		var origin = this._getScaleOrigin(),
		    center = map.layerPointToLatLng(origin),

		    oldZoom = map.getZoom(),
		    floatZoomDelta = map.getScaleZoom(this._scale) - oldZoom,
		    roundZoomDelta = (floatZoomDelta > 0 ?
		            Math.ceil(floatZoomDelta) : Math.floor(floatZoomDelta)),

		    zoom = map._limitZoom(oldZoom + roundZoomDelta),
		    scale = map.getZoomScale(zoom) / this._scale;

		map._animateZoom(center, zoom, origin, scale);
	},

	_getScaleOrigin: function () {
		var centerOffset = this._centerOffset.subtract(this._delta).divideBy(this._scale);
		return this._startCenter.add(centerOffset);
	}
});

L.Map.addInitHook('addHandler', 'touchZoom', L.Map.TouchZoom);


/*
 * L.Handler.ShiftDragZoom is used to add shift-drag zoom interaction to the map
  * (zoom to a selected bounding box), enabled by default.
 */

L.Map.mergeOptions({
	boxZoom: true
});

L.Map.BoxZoom = L.Handler.extend({
	initialize: function (map) {
		this._map = map;
		this._container = map._container;
		this._pane = map._panes.overlayPane;
	},

	addHooks: function () {
		L.DomEvent.on(this._container, 'mousedown', this._onMouseDown, this);
	},

	removeHooks: function () {
		L.DomEvent.off(this._container, 'mousedown', this._onMouseDown);
	},

	_onMouseDown: function (e) {
		if (!e.shiftKey || ((e.which !== 1) && (e.button !== 1))) { return false; }

		L.DomUtil.disableTextSelection();

		this._startLayerPoint = this._map.mouseEventToLayerPoint(e);

		this._box = L.DomUtil.create('div', 'leaflet-zoom-box', this._pane);
		L.DomUtil.setPosition(this._box, this._startLayerPoint);

		//TODO refactor: move cursor to styles
		this._container.style.cursor = 'crosshair';

		L.DomEvent
		    .on(document, 'mousemove', this._onMouseMove, this)
		    .on(document, 'mouseup', this._onMouseUp, this)
		    .on(document, 'keydown', this._onKeyDown, this)
		    .preventDefault(e);

		this._map.fire('boxzoomstart');
	},

	_onMouseMove: function (e) {
		var startPoint = this._startLayerPoint,
		    box = this._box,

		    layerPoint = this._map.mouseEventToLayerPoint(e),
		    offset = layerPoint.subtract(startPoint),

		    newPos = new L.Point(
		        Math.min(layerPoint.x, startPoint.x),
		        Math.min(layerPoint.y, startPoint.y));

		L.DomUtil.setPosition(box, newPos);

		// TODO refactor: remove hardcoded 4 pixels
		box.style.width  = (Math.max(0, Math.abs(offset.x) - 4)) + 'px';
		box.style.height = (Math.max(0, Math.abs(offset.y) - 4)) + 'px';
	},

	_finish: function () {
		this._pane.removeChild(this._box);
		this._container.style.cursor = '';

		L.DomUtil.enableTextSelection();

		L.DomEvent
		    .off(document, 'mousemove', this._onMouseMove)
		    .off(document, 'mouseup', this._onMouseUp)
		    .off(document, 'keydown', this._onKeyDown);
	},

	_onMouseUp: function (e) {

		this._finish();

		var map = this._map,
		    layerPoint = map.mouseEventToLayerPoint(e);

		if (this._startLayerPoint.equals(layerPoint)) { return; }

		var bounds = new L.LatLngBounds(
		        map.layerPointToLatLng(this._startLayerPoint),
		        map.layerPointToLatLng(layerPoint));

		map.fitBounds(bounds);

		map.fire('boxzoomend', {
			boxZoomBounds: bounds
		});
	},

	_onKeyDown: function (e) {
		if (e.keyCode === 27) {
			this._finish();
		}
	}
});

L.Map.addInitHook('addHandler', 'boxZoom', L.Map.BoxZoom);


/*
 * L.Map.Keyboard is handling keyboard interaction with the map, enabled by default.
 */

L.Map.mergeOptions({
	keyboard: true,
	keyboardPanOffset: 80,
	keyboardZoomOffset: 1
});

L.Map.Keyboard = L.Handler.extend({

	keyCodes: {
		left:    [37],
		right:   [39],
		down:    [40],
		up:      [38],
		zoomIn:  [187, 107, 61],
		zoomOut: [189, 109, 173]
	},

	initialize: function (map) {
		this._map = map;

		this._setPanOffset(map.options.keyboardPanOffset);
		this._setZoomOffset(map.options.keyboardZoomOffset);
	},

	addHooks: function () {
		var container = this._map._container;

		// make the container focusable by tabbing
		if (container.tabIndex === -1) {
			container.tabIndex = '0';
		}

		L.DomEvent
		    .on(container, 'focus', this._onFocus, this)
		    .on(container, 'blur', this._onBlur, this)
		    .on(container, 'mousedown', this._onMouseDown, this);

		this._map
		    .on('focus', this._addHooks, this)
		    .on('blur', this._removeHooks, this);
	},

	removeHooks: function () {
		this._removeHooks();

		var container = this._map._container;

		L.DomEvent
		    .off(container, 'focus', this._onFocus, this)
		    .off(container, 'blur', this._onBlur, this)
		    .off(container, 'mousedown', this._onMouseDown, this);

		this._map
		    .off('focus', this._addHooks, this)
		    .off('blur', this._removeHooks, this);
	},

	_onMouseDown: function () {
		if (this._focused) { return; }

		var body = document.body,
		    docEl = document.documentElement,
		    top = body.scrollTop || docEl.scrollTop,
		    left = body.scrollTop || docEl.scrollLeft;

		this._map._container.focus();

		window.scrollTo(left, top);
	},

	_onFocus: function () {
		this._focused = true;
		this._map.fire('focus');
	},

	_onBlur: function () {
		this._focused = false;
		this._map.fire('blur');
	},

	_setPanOffset: function (pan) {
		var keys = this._panKeys = {},
		    codes = this.keyCodes,
		    i, len;

		for (i = 0, len = codes.left.length; i < len; i++) {
			keys[codes.left[i]] = [-1 * pan, 0];
		}
		for (i = 0, len = codes.right.length; i < len; i++) {
			keys[codes.right[i]] = [pan, 0];
		}
		for (i = 0, len = codes.down.length; i < len; i++) {
			keys[codes.down[i]] = [0, pan];
		}
		for (i = 0, len = codes.up.length; i < len; i++) {
			keys[codes.up[i]] = [0, -1 * pan];
		}
	},

	_setZoomOffset: function (zoom) {
		var keys = this._zoomKeys = {},
		    codes = this.keyCodes,
		    i, len;

		for (i = 0, len = codes.zoomIn.length; i < len; i++) {
			keys[codes.zoomIn[i]] = zoom;
		}
		for (i = 0, len = codes.zoomOut.length; i < len; i++) {
			keys[codes.zoomOut[i]] = -zoom;
		}
	},

	_addHooks: function () {
		L.DomEvent.on(document, 'keydown', this._onKeyDown, this);
	},

	_removeHooks: function () {
		L.DomEvent.off(document, 'keydown', this._onKeyDown, this);
	},

	_onKeyDown: function (e) {
		var key = e.keyCode,
		    map = this._map;

		if (key in this._panKeys) {
			map.panBy(this._panKeys[key]);

			if (map.options.maxBounds) {
				map.panInsideBounds(map.options.maxBounds);
			}

		} else if (key in this._zoomKeys) {
			map.setZoom(map.getZoom() + this._zoomKeys[key]);

		} else {
			return;
		}

		L.DomEvent.stop(e);
	}
});

L.Map.addInitHook('addHandler', 'keyboard', L.Map.Keyboard);


/*
 * L.Handler.MarkerDrag is used internally by L.Marker to make the markers draggable.
 */

L.Handler.MarkerDrag = L.Handler.extend({
	initialize: function (marker) {
		this._marker = marker;
	},

	addHooks: function () {
		var icon = this._marker._icon;
		if (!this._draggable) {
			this._draggable = new L.Draggable(icon, icon);
		}

		this._draggable
			.on('dragstart', this._onDragStart, this)
			.on('drag', this._onDrag, this)
			.on('dragend', this._onDragEnd, this);
		this._draggable.enable();
	},

	removeHooks: function () {
		this._draggable
			.off('dragstart', this._onDragStart)
			.off('drag', this._onDrag)
			.off('dragend', this._onDragEnd);

		this._draggable.disable();
	},

	moved: function () {
		return this._draggable && this._draggable._moved;
	},

	_onDragStart: function () {
		this._marker
		    .closePopup()
		    .fire('movestart')
		    .fire('dragstart');
	},

	_onDrag: function () {
		var marker = this._marker,
		    shadow = marker._shadow,
		    iconPos = L.DomUtil.getPosition(marker._icon),
		    latlng = marker._map.layerPointToLatLng(iconPos);

		// update shadow position
		if (shadow) {
			L.DomUtil.setPosition(shadow, iconPos);
		}

		marker._latlng = latlng;

		marker
		    .fire('move', {latlng: latlng})
		    .fire('drag');
	},

	_onDragEnd: function () {
		this._marker
		    .fire('moveend')
		    .fire('dragend');
	}
});


/*
 * L.Control is a base class for implementing map controls. Handles positioning.
 * All other controls extend from this class.
 */

L.Control = L.Class.extend({
	options: {
		position: 'topright'
	},

	initialize: function (options) {
		L.setOptions(this, options);
	},

	getPosition: function () {
		return this.options.position;
	},

	setPosition: function (position) {
		var map = this._map;

		if (map) {
			map.removeControl(this);
		}

		this.options.position = position;

		if (map) {
			map.addControl(this);
		}

		return this;
	},

	getContainer: function () {
		return this._container;
	},

	addTo: function (map) {
		this._map = map;

		var container = this._container = this.onAdd(map),
		    pos = this.getPosition(),
		    corner = map._controlCorners[pos];

		L.DomUtil.addClass(container, 'leaflet-control');

		if (pos.indexOf('bottom') !== -1) {
			corner.insertBefore(container, corner.firstChild);
		} else {
			corner.appendChild(container);
		}

		return this;
	},

	removeFrom: function (map) {
		var pos = this.getPosition(),
		    corner = map._controlCorners[pos];

		corner.removeChild(this._container);
		this._map = null;

		if (this.onRemove) {
			this.onRemove(map);
		}

		return this;
	}
});

L.control = function (options) {
	return new L.Control(options);
};


// adds control-related methods to L.Map

L.Map.include({
	addControl: function (control) {
		control.addTo(this);
		return this;
	},

	removeControl: function (control) {
		control.removeFrom(this);
		return this;
	},

	_initControlPos: function () {
		var corners = this._controlCorners = {},
		    l = 'leaflet-',
		    container = this._controlContainer =
		            L.DomUtil.create('div', l + 'control-container', this._container);

		function createCorner(vSide, hSide) {
			var className = l + vSide + ' ' + l + hSide;

			corners[vSide + hSide] = L.DomUtil.create('div', className, container);
		}

		createCorner('top', 'left');
		createCorner('top', 'right');
		createCorner('bottom', 'left');
		createCorner('bottom', 'right');
	},

	_clearControlPos: function () {
		this._container.removeChild(this._controlContainer);
	}
});


/*
 * L.Control.Zoom is used for the default zoom buttons on the map.
 */

L.Control.Zoom = L.Control.extend({
	options: {
		position: 'topleft'
	},

	onAdd: function (map) {
		var zoomName = 'leaflet-control-zoom',
		    container = L.DomUtil.create('div', zoomName + ' leaflet-bar');

		this._map = map;

		this._zoomInButton  = this._createButton(
		        '+', 'Zoom in',  zoomName + '-in',  container, this._zoomIn,  this);
		this._zoomOutButton = this._createButton(
		        '-', 'Zoom out', zoomName + '-out', container, this._zoomOut, this);

		map.on('zoomend zoomlevelschange', this._updateDisabled, this);

		return container;
	},

	onRemove: function (map) {
		map.off('zoomend zoomlevelschange', this._updateDisabled, this);
	},

	_zoomIn: function (e) {
		this._map.zoomIn(e.shiftKey ? 3 : 1);
	},

	_zoomOut: function (e) {
		this._map.zoomOut(e.shiftKey ? 3 : 1);
	},

	_createButton: function (html, title, className, container, fn, context) {
		var link = L.DomUtil.create('a', className, container);
		link.innerHTML = html;
		link.href = '#';
		link.title = title;

		var stop = L.DomEvent.stopPropagation;

		L.DomEvent
		    .on(link, 'click', stop)
		    .on(link, 'mousedown', stop)
		    .on(link, 'dblclick', stop)
		    .on(link, 'click', L.DomEvent.preventDefault)
		    .on(link, 'click', fn, context);

		return link;
	},

	_updateDisabled: function () {
		var map = this._map,
			className = 'leaflet-disabled';

		L.DomUtil.removeClass(this._zoomInButton, className);
		L.DomUtil.removeClass(this._zoomOutButton, className);

		if (map._zoom === map.getMinZoom()) {
			L.DomUtil.addClass(this._zoomOutButton, className);
		}
		if (map._zoom === map.getMaxZoom()) {
			L.DomUtil.addClass(this._zoomInButton, className);
		}
	}
});

L.Map.mergeOptions({
	zoomControl: true
});

L.Map.addInitHook(function () {
	if (this.options.zoomControl) {
		this.zoomControl = new L.Control.Zoom();
		this.addControl(this.zoomControl);
	}
});

L.control.zoom = function (options) {
	return new L.Control.Zoom(options);
};



/*
 * L.Control.Attribution is used for displaying attribution on the map (added by default).
 */

L.Control.Attribution = L.Control.extend({
	options: {
		position: 'bottomright',
		prefix: '<a href="http://leafletjs.com" title="A JS library for interactive maps">Leaflet</a>'
	},

	initialize: function (options) {
		L.setOptions(this, options);

		this._attributions = {};
	},

	onAdd: function (map) {
		this._container = L.DomUtil.create('div', 'leaflet-control-attribution');
		L.DomEvent.disableClickPropagation(this._container);

		map
		    .on('layeradd', this._onLayerAdd, this)
		    .on('layerremove', this._onLayerRemove, this);

		this._update();

		return this._container;
	},

	onRemove: function (map) {
		map
		    .off('layeradd', this._onLayerAdd)
		    .off('layerremove', this._onLayerRemove);

	},

	setPrefix: function (prefix) {
		this.options.prefix = prefix;
		this._update();
		return this;
	},

	addAttribution: function (text) {
		if (!text) { return; }

		if (!this._attributions[text]) {
			this._attributions[text] = 0;
		}
		this._attributions[text]++;

		this._update();

		return this;
	},

	removeAttribution: function (text) {
		if (!text) { return; }

		if (this._attributions[text]) {
			this._attributions[text]--;
			this._update();
		}

		return this;
	},

	_update: function () {
		if (!this._map) { return; }

		var attribs = [];

		for (var i in this._attributions) {
			if (this._attributions[i]) {
				attribs.push(i);
			}
		}

		var prefixAndAttribs = [];

		if (this.options.prefix) {
			prefixAndAttribs.push(this.options.prefix);
		}
		if (attribs.length) {
			prefixAndAttribs.push(attribs.join(', '));
		}

		this._container.innerHTML = prefixAndAttribs.join(' | ');
	},

	_onLayerAdd: function (e) {
		if (e.layer.getAttribution) {
			this.addAttribution(e.layer.getAttribution());
		}
	},

	_onLayerRemove: function (e) {
		if (e.layer.getAttribution) {
			this.removeAttribution(e.layer.getAttribution());
		}
	}
});

L.Map.mergeOptions({
	attributionControl: true
});

L.Map.addInitHook(function () {
	if (this.options.attributionControl) {
		this.attributionControl = (new L.Control.Attribution()).addTo(this);
	}
});

L.control.attribution = function (options) {
	return new L.Control.Attribution(options);
};


/*
 * L.Control.Scale is used for displaying metric/imperial scale on the map.
 */

L.Control.Scale = L.Control.extend({
	options: {
		position: 'bottomleft',
		maxWidth: 100,
		metric: true,
		imperial: true,
		updateWhenIdle: false
	},

	onAdd: function (map) {
		this._map = map;

		var className = 'leaflet-control-scale',
		    container = L.DomUtil.create('div', className),
		    options = this.options;

		this._addScales(options, className, container);

		map.on(options.updateWhenIdle ? 'moveend' : 'move', this._update, this);
		map.whenReady(this._update, this);

		return container;
	},

	onRemove: function (map) {
		map.off(this.options.updateWhenIdle ? 'moveend' : 'move', this._update, this);
	},

	_addScales: function (options, className, container) {
		if (options.metric) {
			this._mScale = L.DomUtil.create('div', className + '-line', container);
		}
		if (options.imperial) {
			this._iScale = L.DomUtil.create('div', className + '-line', container);
		}
	},

	_update: function () {
		var bounds = this._map.getBounds(),
		    centerLat = bounds.getCenter().lat,
		    halfWorldMeters = 6378137 * Math.PI * Math.cos(centerLat * Math.PI / 180),
		    dist = halfWorldMeters * (bounds.getNorthEast().lng - bounds.getSouthWest().lng) / 180,

		    size = this._map.getSize(),
		    options = this.options,
		    maxMeters = 0;

		if (size.x > 0) {
			maxMeters = dist * (options.maxWidth / size.x);
		}

		this._updateScales(options, maxMeters);
	},

	_updateScales: function (options, maxMeters) {
		if (options.metric && maxMeters) {
			this._updateMetric(maxMeters);
		}

		if (options.imperial && maxMeters) {
			this._updateImperial(maxMeters);
		}
	},

	_updateMetric: function (maxMeters) {
		var meters = this._getRoundNum(maxMeters);

		this._mScale.style.width = this._getScaleWidth(meters / maxMeters) + 'px';
		this._mScale.innerHTML = meters < 1000 ? meters + ' m' : (meters / 1000) + ' km';
	},

	_updateImperial: function (maxMeters) {
		var maxFeet = maxMeters * 3.2808399,
		    scale = this._iScale,
		    maxMiles, miles, feet;

		if (maxFeet > 5280) {
			maxMiles = maxFeet / 5280;
			miles = this._getRoundNum(maxMiles);

			scale.style.width = this._getScaleWidth(miles / maxMiles) + 'px';
			scale.innerHTML = miles + ' mi';

		} else {
			feet = this._getRoundNum(maxFeet);

			scale.style.width = this._getScaleWidth(feet / maxFeet) + 'px';
			scale.innerHTML = feet + ' ft';
		}
	},

	_getScaleWidth: function (ratio) {
		return Math.round(this.options.maxWidth * ratio) - 10;
	},

	_getRoundNum: function (num) {
		var pow10 = Math.pow(10, (Math.floor(num) + '').length - 1),
		    d = num / pow10;

		d = d >= 10 ? 10 : d >= 5 ? 5 : d >= 3 ? 3 : d >= 2 ? 2 : 1;

		return pow10 * d;
	}
});

L.control.scale = function (options) {
	return new L.Control.Scale(options);
};


/*
 * L.Control.Layers is a control to allow users to switch between different layers on the map.
 */

L.Control.Layers = L.Control.extend({
	options: {
		collapsed: true,
		position: 'topright',
		autoZIndex: true
	},

	initialize: function (baseLayers, overlays, options) {
		L.setOptions(this, options);

		this._layers = {};
		this._lastZIndex = 0;
		this._handlingClick = false;

		for (var i in baseLayers) {
			this._addLayer(baseLayers[i], i);
		}

		for (i in overlays) {
			this._addLayer(overlays[i], i, true);
		}
	},

	onAdd: function (map) {
		this._initLayout();
		this._update();

		map
		    .on('layeradd', this._onLayerChange, this)
		    .on('layerremove', this._onLayerChange, this);

		return this._container;
	},

	onRemove: function (map) {
		map
		    .off('layeradd', this._onLayerChange)
		    .off('layerremove', this._onLayerChange);
	},

	addBaseLayer: function (layer, name) {
		this._addLayer(layer, name);
		this._update();
		return this;
	},

	addOverlay: function (layer, name) {
		this._addLayer(layer, name, true);
		this._update();
		return this;
	},

	removeLayer: function (layer) {
		var id = L.stamp(layer);
		delete this._layers[id];
		this._update();
		return this;
	},

	_initLayout: function () {
		var className = 'leaflet-control-layers',
		    container = this._container = L.DomUtil.create('div', className);

		//Makes this work on IE10 Touch devices by stopping it from firing a mouseout event when the touch is released
		container.setAttribute('aria-haspopup', true);

		if (!L.Browser.touch) {
			L.DomEvent.disableClickPropagation(container);
			L.DomEvent.on(container, 'mousewheel', L.DomEvent.stopPropagation);
		} else {
			L.DomEvent.on(container, 'click', L.DomEvent.stopPropagation);
		}

		var form = this._form = L.DomUtil.create('form', className + '-list');

		if (this.options.collapsed) {
			L.DomEvent
			    .on(container, 'mouseover', this._expand, this)
			    .on(container, 'mouseout', this._collapse, this);

			var link = this._layersLink = L.DomUtil.create('a', className + '-toggle', container);
			link.href = '#';
			link.title = 'Layers';

			if (L.Browser.touch) {
				L.DomEvent
				    .on(link, 'click', L.DomEvent.stopPropagation)
				    .on(link, 'click', L.DomEvent.preventDefault)
				    .on(link, 'click', this._expand, this);
			}
			else {
				L.DomEvent.on(link, 'focus', this._expand, this);
			}

			this._map.on('movestart', this._collapse, this);
			// TODO keyboard accessibility
		} else {
			this._expand();
		}

		this._baseLayersList = L.DomUtil.create('div', className + '-base', form);
		this._separator = L.DomUtil.create('div', className + '-separator', form);
		this._overlaysList = L.DomUtil.create('div', className + '-overlays', form);

		container.appendChild(form);
	},

	_addLayer: function (layer, name, overlay) {
		var id = L.stamp(layer);

		this._layers[id] = {
			layer: layer,
			name: name,
			overlay: overlay
		};

		if (this.options.autoZIndex && layer.setZIndex) {
			this._lastZIndex++;
			layer.setZIndex(this._lastZIndex);
		}
	},

	_update: function () {
		if (!this._container) {
			return;
		}

		this._baseLayersList.innerHTML = '';
		this._overlaysList.innerHTML = '';

		var baseLayersPresent = false,
		    overlaysPresent = false,
		    i, obj;

		for (i in this._layers) {
			obj = this._layers[i];
			this._addItem(obj);
			overlaysPresent = overlaysPresent || obj.overlay;
			baseLayersPresent = baseLayersPresent || !obj.overlay;
		}

		this._separator.style.display = overlaysPresent && baseLayersPresent ? '' : 'none';
	},

	_onLayerChange: function (e) {
		var id = L.stamp(e.layer);

		if (this._layers[id] && !this._handlingClick) {
			this._update();
		}
	},

	// IE7 bugs out if you create a radio dynamically, so you have to do it this hacky way (see http://bit.ly/PqYLBe)
	_createRadioElement: function (name, checked) {

		var radioHtml = '<input type="radio" class="leaflet-control-layers-selector" name="' + name + '"';
		if (checked) {
			radioHtml += ' checked="checked"';
		}
		radioHtml += '/>';

		var radioFragment = document.createElement('div');
		radioFragment.innerHTML = radioHtml;

		return radioFragment.firstChild;
	},

	_addItem: function (obj) {
		var label = document.createElement('label'),
		    input,
		    checked = this._map.hasLayer(obj.layer);

		if (obj.overlay) {
			input = document.createElement('input');
			input.type = 'checkbox';
			input.className = 'leaflet-control-layers-selector';
			input.defaultChecked = checked;
		} else {
			input = this._createRadioElement('leaflet-base-layers', checked);
		}

		input.layerId = L.stamp(obj.layer);

		L.DomEvent.on(input, 'click', this._onInputClick, this);

		var name = document.createElement('span');
		name.innerHTML = ' ' + obj.name;

		label.appendChild(input);
		label.appendChild(name);

		var container = obj.overlay ? this._overlaysList : this._baseLayersList;
		container.appendChild(label);

		return label;
	},

	_onInputClick: function () {
		var i, input, obj,
		    inputs = this._form.getElementsByTagName('input'),
		    inputsLen = inputs.length,
		    baseLayer;

		this._handlingClick = true;

		for (i = 0; i < inputsLen; i++) {
			input = inputs[i];
			obj = this._layers[input.layerId];

			if (input.checked && !this._map.hasLayer(obj.layer)) {
				this._map.addLayer(obj.layer);
				if (!obj.overlay) {
					baseLayer = obj.layer;
				} else {
					this._map.fire('overlayadd', {layer: obj});
				}
			} else if (!input.checked && this._map.hasLayer(obj.layer)) {
				this._map.removeLayer(obj.layer);
				this._map.fire('overlayremove', {layer: obj});
			}
		}

		if (baseLayer) {
			this._map.setZoom(this._map.getZoom());
			this._map.fire('baselayerchange', {layer: baseLayer});
		}

		this._handlingClick = false;
	},

	_expand: function () {
		L.DomUtil.addClass(this._container, 'leaflet-control-layers-expanded');
	},

	_collapse: function () {
		this._container.className = this._container.className.replace(' leaflet-control-layers-expanded', '');
	}
});

L.control.layers = function (baseLayers, overlays, options) {
	return new L.Control.Layers(baseLayers, overlays, options);
};


/*
 * L.PosAnimation is used by Leaflet internally for pan animations.
 */

L.PosAnimation = L.Class.extend({
	includes: L.Mixin.Events,

	run: function (el, newPos, duration, easeLinearity) { // (HTMLElement, Point[, Number, Number])
		this.stop();

		this._el = el;
		this._inProgress = true;
		this._newPos = newPos;

		this.fire('start');

		el.style[L.DomUtil.TRANSITION] = 'all ' + (duration || 0.25) +
		        's cubic-bezier(0,0,' + (easeLinearity || 0.5) + ',1)';

		L.DomEvent.on(el, L.DomUtil.TRANSITION_END, this._onTransitionEnd, this);
		L.DomUtil.setPosition(el, newPos);

		// toggle reflow, Chrome flickers for some reason if you don't do this
		L.Util.falseFn(el.offsetWidth);

		// there's no native way to track value updates of transitioned properties, so we imitate this
		this._stepTimer = setInterval(L.bind(this._onStep, this), 50);
	},

	stop: function () {
		if (!this._inProgress) { return; }

		// if we just removed the transition property, the element would jump to its final position,
		// so we need to make it stay at the current position

		L.DomUtil.setPosition(this._el, this._getPos());
		this._onTransitionEnd();
		L.Util.falseFn(this._el.offsetWidth); // force reflow in case we are about to start a new animation
	},

	_onStep: function () {
		// jshint camelcase: false
		// make L.DomUtil.getPosition return intermediate position value during animation
		this._el._leaflet_pos = this._getPos();

		this.fire('step');
	},

	// you can't easily get intermediate values of properties animated with CSS3 Transitions,
	// we need to parse computed style (in case of transform it returns matrix string)

	_transformRe: /([-+]?(?:\d*\.)?\d+)\D*, ([-+]?(?:\d*\.)?\d+)\D*\)/,

	_getPos: function () {
		var left, top, matches,
		    el = this._el,
		    style = window.getComputedStyle(el);

		if (L.Browser.any3d) {
			matches = style[L.DomUtil.TRANSFORM].match(this._transformRe);
			left = parseFloat(matches[1]);
			top  = parseFloat(matches[2]);
		} else {
			left = parseFloat(style.left);
			top  = parseFloat(style.top);
		}

		return new L.Point(left, top, true);
	},

	_onTransitionEnd: function () {
		L.DomEvent.off(this._el, L.DomUtil.TRANSITION_END, this._onTransitionEnd, this);

		if (!this._inProgress) { return; }
		this._inProgress = false;

		this._el.style[L.DomUtil.TRANSITION] = '';

		// jshint camelcase: false
		// make sure L.DomUtil.getPosition returns the final position value after animation
		this._el._leaflet_pos = this._newPos;

		clearInterval(this._stepTimer);

		this.fire('step').fire('end');
	}

});


/*
 * Extends L.Map to handle panning animations.
 */

L.Map.include({

	setView: function (center, zoom, options) {

		zoom = this._limitZoom(zoom);
		center = L.latLng(center);
		options = options || {};

		if (this._panAnim) {
			this._panAnim.stop();
		}

		if (this._loaded && !options.reset && options !== true) {

			if (options.animate !== undefined) {
				options.zoom = L.extend({animate: options.animate}, options.zoom);
				options.pan = L.extend({animate: options.animate}, options.pan);
			}

			// try animating pan or zoom
			var animated = (this._zoom !== zoom) ?
				this._tryAnimatedZoom && this._tryAnimatedZoom(center, zoom, options.zoom) :
				this._tryAnimatedPan(center, options.pan);

			if (animated) {
				// prevent resize handler call, the view will refresh after animation anyway
				clearTimeout(this._sizeTimer);
				return this;
			}
		}

		// animation didn't start, just reset the map view
		this._resetView(center, zoom);

		return this;
	},

	panBy: function (offset, options) {
		offset = L.point(offset).round();
		options = options || {};

		if (!offset.x && !offset.y) {
			return this;
		}

		if (!this._panAnim) {
			this._panAnim = new L.PosAnimation();

			this._panAnim.on({
				'step': this._onPanTransitionStep,
				'end': this._onPanTransitionEnd
			}, this);
		}

		// don't fire movestart if animating inertia
		if (!options.noMoveStart) {
			this.fire('movestart');
		}

		// animate pan unless animate: false specified
		if (options.animate !== false) {
			L.DomUtil.addClass(this._mapPane, 'leaflet-pan-anim');

			var newPos = this._getMapPanePos().subtract(offset);
			this._panAnim.run(this._mapPane, newPos, options.duration || 0.25, options.easeLinearity);
		} else {
			this._rawPanBy(offset);
			this.fire('move').fire('moveend');
		}

		return this;
	},

	_onPanTransitionStep: function () {
		this.fire('move');
	},

	_onPanTransitionEnd: function () {
		L.DomUtil.removeClass(this._mapPane, 'leaflet-pan-anim');
		this.fire('moveend');
	},

	_tryAnimatedPan: function (center, options) {
		// difference between the new and current centers in pixels
		var offset = this._getCenterOffset(center)._floor();

		// don't animate too far unless animate: true specified in options
		if ((options && options.animate) !== true && !this.getSize().contains(offset)) { return false; }

		this.panBy(offset, options);

		return true;
	}
});


/*
 * L.PosAnimation fallback implementation that powers Leaflet pan animations
 * in browsers that don't support CSS3 Transitions.
 */

L.PosAnimation = L.DomUtil.TRANSITION ? L.PosAnimation : L.PosAnimation.extend({

	run: function (el, newPos, duration, easeLinearity) { // (HTMLElement, Point[, Number, Number])
		this.stop();

		this._el = el;
		this._inProgress = true;
		this._duration = duration || 0.25;
		this._easeOutPower = 1 / Math.max(easeLinearity || 0.5, 0.2);

		this._startPos = L.DomUtil.getPosition(el);
		this._offset = newPos.subtract(this._startPos);
		this._startTime = +new Date();

		this.fire('start');

		this._animate();
	},

	stop: function () {
		if (!this._inProgress) { return; }

		this._step();
		this._complete();
	},

	_animate: function () {
		// animation loop
		this._animId = L.Util.requestAnimFrame(this._animate, this);
		this._step();
	},

	_step: function () {
		var elapsed = (+new Date()) - this._startTime,
		    duration = this._duration * 1000;

		if (elapsed < duration) {
			this._runFrame(this._easeOut(elapsed / duration));
		} else {
			this._runFrame(1);
			this._complete();
		}
	},

	_runFrame: function (progress) {
		var pos = this._startPos.add(this._offset.multiplyBy(progress));
		L.DomUtil.setPosition(this._el, pos);

		this.fire('step');
	},

	_complete: function () {
		L.Util.cancelAnimFrame(this._animId);

		this._inProgress = false;
		this.fire('end');
	},

	_easeOut: function (t) {
		return 1 - Math.pow(1 - t, this._easeOutPower);
	}
});


/*
 * Extends L.Map to handle zoom animations.
 */

L.Map.mergeOptions({
	zoomAnimation: true,
	zoomAnimationThreshold: 4
});

if (L.DomUtil.TRANSITION) {

	L.Map.addInitHook(function () {
		// zoom transitions run with the same duration for all layers, so if one of transitionend events
		// happens after starting zoom animation (propagating to the map pane), we know that it ended globally

		L.DomEvent.on(this._mapPane, L.DomUtil.TRANSITION_END, this._catchTransitionEnd, this);
	});
}

L.Map.include(!L.DomUtil.TRANSITION ? {} : {

	_catchTransitionEnd: function () {
		if (this._animatingZoom) {
			this._onZoomTransitionEnd();
		}
	},

	_tryAnimatedZoom: function (center, zoom, options) {

		if (this._animatingZoom) { return true; }

		options = options || {};

		// don't animate if disabled, not supported or zoom difference is too large
		if (!this.options.zoomAnimation || options.animate === false ||
		        !L.DomUtil.TRANSITION || L.Browser.android23 || L.Browser.mobileOpera ||
		        Math.abs(zoom - this._zoom) > this.options.zoomAnimationThreshold) { return false; }

		// offset is the pixel coords of the zoom origin relative to the current center
		var scale = this.getZoomScale(zoom),
		    offset = this._getCenterOffset(center)._divideBy(1 - 1 / scale),
			origin = this._getCenterLayerPoint()._add(offset);

		// don't animate if the zoom origin isn't within one screen from the current center, unless forced
		if (options.animate !== true && !this.getSize().contains(offset)) { return false; }

		this
		    .fire('movestart')
		    .fire('zoomstart');

		this._animateZoom(center, zoom, origin, scale);

		return true;
	},

	_animateZoom: function (center, zoom, origin, scale, delta) {

		this._animatingZoom = true;

		// put transform transition on all layers with leaflet-zoom-animated class
		L.DomUtil.addClass(this._mapPane, 'leaflet-zoom-anim');

		// remember what center/zoom to set after animation
		this._animateToCenter = center;
		this._animateToZoom = zoom;

		// disable any dragging during animation
		if (L.Draggable) {
			L.Draggable._disabled = true;
		}

		this.fire('zoomanim', {
			center: center,
			zoom: zoom,
			origin: origin,
			scale: scale,
			delta: delta
		});
	},

	_onZoomTransitionEnd: function () {

		this._animatingZoom = false;

		L.DomUtil.removeClass(this._mapPane, 'leaflet-zoom-anim');

		this._resetView(this._animateToCenter, this._animateToZoom, true, true);

		if (L.Draggable) {
			L.Draggable._disabled = false;
		}
	}
});


/*
	Zoom animation logic for L.TileLayer.
*/

L.TileLayer.include({
	_animateZoom: function (e) {
		var firstFrame = false;

		if (!this._animating) {
			this._animating = true;
			firstFrame = true;
		}

		if (firstFrame) {
			this._prepareBgBuffer();
		}

		var bg = this._bgBuffer;

		if (firstFrame) {
			//prevent bg buffer from clearing right after zoom
			clearTimeout(this._clearBgBufferTimer);

			// hack to make sure transform is updated before running animation
			L.Util.falseFn(bg.offsetWidth);
		}

		var transform = L.DomUtil.TRANSFORM,
		    initialTransform = e.delta ? L.DomUtil.getTranslateString(e.delta) : bg.style[transform];

		bg.style[transform] = initialTransform + ' ' + L.DomUtil.getScaleString(e.scale, e.origin);
	},

	_endZoomAnim: function () {
		var front = this._tileContainer,
		    bg = this._bgBuffer;

		front.style.visibility = '';
		front.style.zIndex = 2;

		bg.style.zIndex = 1;

		// force reflow
		L.Util.falseFn(bg.offsetWidth);

		this._animating = false;
	},

	_clearBgBuffer: function () {
		var map = this._map;

		if (map && !map._animatingZoom && !map.touchZoom._zooming) {
			this._bgBuffer.innerHTML = '';
			this._bgBuffer.style[L.DomUtil.TRANSFORM] = '';
		}
	},

	_prepareBgBuffer: function () {

		var front = this._tileContainer,
		    bg = this._bgBuffer;

		// if foreground layer doesn't have many tiles but bg layer does,
		// keep the existing bg layer and just zoom it some more

		var bgLoaded = this._getLoadedTilesPercentage(bg),
		    frontLoaded = this._getLoadedTilesPercentage(front);

		if (bg && bgLoaded > 0.5 && frontLoaded < 0.5) {

			front.style.visibility = 'hidden';
			this._stopLoadingImages(front);
			return;
		}

		// prepare the buffer to become the front tile pane
		bg.style.visibility = 'hidden';
		bg.style[L.DomUtil.TRANSFORM] = '';

		// switch out the current layer to be the new bg layer (and vice-versa)
		this._tileContainer = bg;
		bg = this._bgBuffer = front;

		this._stopLoadingImages(bg);
	},

	_getLoadedTilesPercentage: function (container) {
		var tiles = container.getElementsByTagName('img'),
		    i, len, count = 0;

		for (i = 0, len = tiles.length; i < len; i++) {
			if (tiles[i].complete) {
				count++;
			}
		}
		return count / len;
	},

	// stops loading all tiles in the background layer
	_stopLoadingImages: function (container) {
		var tiles = Array.prototype.slice.call(container.getElementsByTagName('img')),
		    i, len, tile;

		for (i = 0, len = tiles.length; i < len; i++) {
			tile = tiles[i];

			if (!tile.complete) {
				tile.onload = L.Util.falseFn;
				tile.onerror = L.Util.falseFn;
				tile.src = L.Util.emptyImageUrl;

				tile.parentNode.removeChild(tile);
			}
		}
	}
});


/*
 * Provides L.Map with convenient shortcuts for using browser geolocation features.
 */

L.Map.include({
	_defaultLocateOptions: {
		watch: false,
		setView: false,
		maxZoom: Infinity,
		timeout: 10000,
		maximumAge: 0,
		enableHighAccuracy: false
	},

	locate: function (/*Object*/ options) {

		options = this._locateOptions = L.extend(this._defaultLocateOptions, options);

		if (!navigator.geolocation) {
			this._handleGeolocationError({
				code: 0,
				message: 'Geolocation not supported.'
			});
			return this;
		}

		var onResponse = L.bind(this._handleGeolocationResponse, this),
			onError = L.bind(this._handleGeolocationError, this);

		if (options.watch) {
			this._locationWatchId =
			        navigator.geolocation.watchPosition(onResponse, onError, options);
		} else {
			navigator.geolocation.getCurrentPosition(onResponse, onError, options);
		}
		return this;
	},

	stopLocate: function () {
		if (navigator.geolocation) {
			navigator.geolocation.clearWatch(this._locationWatchId);
		}
		if (this._locateOptions) {
			this._locateOptions.setView = false;
		}
		return this;
	},

	_handleGeolocationError: function (error) {
		var c = error.code,
		    message = error.message ||
		            (c === 1 ? 'permission denied' :
		            (c === 2 ? 'position unavailable' : 'timeout'));

		if (this._locateOptions.setView && !this._loaded) {
			this.fitWorld();
		}

		this.fire('locationerror', {
			code: c,
			message: 'Geolocation error: ' + message + '.'
		});
	},

	_handleGeolocationResponse: function (pos) {
		var lat = pos.coords.latitude,
		    lng = pos.coords.longitude,
		    latlng = new L.LatLng(lat, lng),

		    latAccuracy = 180 * pos.coords.accuracy / 40075017,
		    lngAccuracy = latAccuracy / Math.cos(L.LatLng.DEG_TO_RAD * lat),

		    bounds = L.latLngBounds(
		            [lat - latAccuracy, lng - lngAccuracy],
		            [lat + latAccuracy, lng + lngAccuracy]),

		    options = this._locateOptions;

		if (options.setView) {
			var zoom = Math.min(this.getBoundsZoom(bounds), options.maxZoom);
			this.setView(latlng, zoom);
		}

		var event = L.extend({
			latlng: latlng,
			bounds: bounds
		}, pos.coords);

		this.fire('locationfound', event);
	}
});


}(window, document));<|MERGE_RESOLUTION|>--- conflicted
+++ resolved
@@ -17,9 +17,6 @@
 	define('leaflet', [], function () { return L; });
 }
 
-<<<<<<< HEAD
-L.version = '0.5.1';
-=======
 // define Leaflet as a global L variable, saving the original L to restore later if needed
 
 L.noConflict = function () {
@@ -28,7 +25,6 @@
 };
 
 window.L = L;
->>>>>>> e5965aaa
 
 
 /*
@@ -130,10 +126,10 @@
 		return obj.options;
 	},
 
-	getParamString: function (obj, existingUrl) {
+	getParamString: function (obj, existingUrl, uppercase) {
 		var params = [];
 		for (var i in obj) {
-			params.push(encodeURIComponent(i) + '=' + encodeURIComponent(obj[i]));
+			params.push(encodeURIComponent(uppercase ? i.toUpperCase() : i) + '=' + encodeURIComponent(obj[i]));
 		}
 		return ((!existingUrl || existingUrl.indexOf('?') === -1) ? '?' : '&') + params.join('&');
 	},
@@ -1601,6 +1597,7 @@
 
 		if (!bounds) {
 			this._boundsMinZoom = null;
+			this.off('moveend', this._panInsideMaxBounds, this);
 			return this;
 		}
 
@@ -1966,15 +1963,10 @@
 	_initLayout: function () {
 		var container = this._container;
 
-		L.DomUtil.addClass(container, 'leaflet-container');
-
-		if (L.Browser.touch) {
-			L.DomUtil.addClass(container, 'leaflet-touch');
-		}
-
-		if (this.options.fadeAnimation) {
-			L.DomUtil.addClass(container, 'leaflet-fade-anim');
-		}
+		L.DomUtil.addClass(container, 'leaflet-container' +
+			(L.Browser.touch ? ' leaflet-touch' : '') +
+			(L.Browser.retina ? ' leaflet-retina' : '') +
+			(this.options.fadeAnimation ? ' leaflet-fade-anim' : ''));
 
 		var position = L.DomUtil.getStyle(container, 'position');
 
@@ -2985,7 +2977,7 @@
 
 		    url = L.Util.template(this._url, {s: this._getSubdomain(tilePoint)});
 
-		return url + L.Util.getParamString(this.wmsParams, url) + '&bbox=' + bbox;
+		return url + L.Util.getParamString(this.wmsParams, url, true) + '&BBOX=' + bbox;
 	},
 
 	setParams: function (params, noRedraw) {
@@ -3349,7 +3341,7 @@
 
 L.Icon.Default.imagePath = (function () {
 	var scripts = document.getElementsByTagName('script'),
-	    leafletRe = /\/?leaflet[\-\._]?([\w\-\._]*)\.js\??/;
+	    leafletRe = /[\/^]leaflet[\-\._]?([\w\-\._]*)\.js\??/;
 
 	var i, len, src, matches, path;
 
@@ -3846,7 +3838,7 @@
 
 		this._contentNode = L.DomUtil.create('div', prefix + '-content', wrapper);
 		L.DomEvent.on(this._contentNode, 'mousewheel', L.DomEvent.stopPropagation);
-
+		L.DomEvent.on(wrapper, 'contextmenu', L.DomEvent.stopPropagation);
 		this._tipContainer = L.DomUtil.create('div', prefix + '-tip-container', container);
 		this._tip = L.DomUtil.create('div', prefix + '-tip', this._tipContainer);
 	},
